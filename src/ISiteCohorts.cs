--- conflicted
+++ resolved
@@ -1,85 +1,81 @@
-﻿using System.Collections.Generic;
-using Landis.Core;
-
-
-namespace Landis.Extension.Succession.BiomassPnET 
-{
-    public interface ISiteCohorts : Landis.Library.BiomassCohorts.ISiteCohorts
-    {
-
-        float[] NetPsn { get; }
-
-        float[] MaintResp{ get; }
-<<<<<<< HEAD
-        
-=======
-
->>>>>>> e599372d
-        float[] GrossPsn{ get; }
-
-        float[] FolResp { get; }
-        
-        
-        byte CanopyLAImax{get;}
-
-        int AverageAge { get; }
-
-        Landis.Library.Parameters.Species.AuxParm<int> CohortCountPerSpecies { get; }
-
-        Landis.Library.Parameters.Species.AuxParm<bool> SpeciesPresent { get; }
-
-        IEstablishmentProbability EstablishmentProbability { get; }
-        
-        Landis.Library.Parameters.Species.AuxParm<int> BiomassPerSpecies { get; }
-
-        Landis.Library.Parameters.Species.AuxParm<int> AbovegroundBiomassPerSpecies { get; }
-
-        Landis.Library.Parameters.Species.AuxParm<int> WoodySenescencePerSpecies { get; }
-
-        Landis.Library.Parameters.Species.AuxParm<int> FoliageSenescencePerSpecies { get; }
-
-        Landis.Library.Parameters.Species.AuxParm<List<ushort>> CohortAges { get; }
-
-        float BiomassSum { get; }
-
-        float AbovegroundBiomassSum { get; }
-
-        float WoodySenescenceSum { get; }
-
-        float FoliageSenescenceSum { get; }
-
-        int CohortCount { get; }
-
-        float SubCanopyParMAX { get; }
-
-        double Litter{ get; }
-
-        double WoodyDebris { get; }
-
-        int AgeMax { get; }
-
-        float WaterMax { get; }
-
-        uint BelowGroundBiomass { get; }
-
-        float FoliageSum { get; }
-
-        float NSCSum { get; }
-
-        float AETSum { get; } //mm
-
-        float NetPsnSum { get; }
-
-        List<ISpecies> SpeciesByPlant { get; set; }
-        List<ISpecies> SpeciesBySerotiny { get; set; }
-        List<ISpecies> SpeciesByResprout { get; set; }
-        List<ISpecies> SpeciesBySeed { get; set; }
-
-        List<int> CohortsBySuccession { get; set; }
-        List<int> CohortsByHarvest { get; set; }
-        List<int> CohortsByFire { get; set; }
-        List<int> CohortsByWind { get; set; }
-        List<int> CohortsByOther { get; set; }
-
-    }
-}
+﻿using System.Collections.Generic;
+using Landis.Core;
+
+
+namespace Landis.Extension.Succession.BiomassPnET 
+{
+    public interface ISiteCohorts : Landis.Library.BiomassCohorts.ISiteCohorts
+    {
+
+        float[] NetPsn { get; }
+
+        float[] MaintResp{ get; }
+
+        float[] GrossPsn{ get; }
+
+        float[] FolResp { get; }
+        
+        
+        byte CanopyLAImax{get;}
+
+        int AverageAge { get; }
+
+        Landis.Library.Parameters.Species.AuxParm<int> CohortCountPerSpecies { get; }
+
+        Landis.Library.Parameters.Species.AuxParm<bool> SpeciesPresent { get; }
+
+        IEstablishmentProbability EstablishmentProbability { get; }
+        
+        Landis.Library.Parameters.Species.AuxParm<int> BiomassPerSpecies { get; }
+
+        Landis.Library.Parameters.Species.AuxParm<int> AbovegroundBiomassPerSpecies { get; }
+
+        Landis.Library.Parameters.Species.AuxParm<int> WoodySenescencePerSpecies { get; }
+
+        Landis.Library.Parameters.Species.AuxParm<int> FoliageSenescencePerSpecies { get; }
+
+        Landis.Library.Parameters.Species.AuxParm<List<ushort>> CohortAges { get; }
+
+        float BiomassSum { get; }
+
+        float AbovegroundBiomassSum { get; }
+
+        float WoodySenescenceSum { get; }
+
+        float FoliageSenescenceSum { get; }
+
+        int CohortCount { get; }
+
+        float SubCanopyParMAX { get; }
+
+        double Litter{ get; }
+
+        double WoodyDebris { get; }
+
+        int AgeMax { get; }
+
+        float WaterMax { get; }
+
+        uint BelowGroundBiomass { get; }
+
+        float FoliageSum { get; }
+
+        float NSCSum { get; }
+
+        float AETSum { get; } //mm
+
+        float NetPsnSum { get; }
+
+        List<ISpecies> SpeciesByPlant { get; set; }
+        List<ISpecies> SpeciesBySerotiny { get; set; }
+        List<ISpecies> SpeciesByResprout { get; set; }
+        List<ISpecies> SpeciesBySeed { get; set; }
+
+        List<int> CohortsBySuccession { get; set; }
+        List<int> CohortsByHarvest { get; set; }
+        List<int> CohortsByFire { get; set; }
+        List<int> CohortsByWind { get; set; }
+        List<int> CohortsByOther { get; set; }
+
+    }
+}