--- conflicted
+++ resolved
@@ -1,590 +1,586 @@
-// uses dominance to allocate psn and subtract transpiration from soil water, average cohort vars over layer
-
-using Landis.SpatialModeling;
-using Landis.Core;
-using Edu.Wisc.Forest.Flel.Util;
-using System;
-using System.Collections.Generic;
-using System.Linq;
-
-namespace Landis.Extension.Succession.BiomassPnET 
-{
-    public class Cohort : Landis.Library.AgeOnlyCohorts.ICohort, Landis.Library.BiomassCohorts.ICohort 
-    {
-        public static event Landis.Library.BiomassCohorts.DeathEventHandler<Landis.Library.BiomassCohorts.DeathEventArgs> DeathEvent;
-        public static event Landis.Library.BiomassCohorts.DeathEventHandler<Landis.Library.BiomassCohorts.DeathEventArgs> AgeOnlyDeathEvent;
-
-        public byte Layer;
-
-        public delegate void SubtractTranspiration(float transpiration, ISpeciesPNET Species);
-        public delegate void AddWoodyDebris(float Litter, float KWdLit);
-        public delegate void AddLitter(float AddLitter, ISpeciesPNET Species);
-
-        private bool leaf_on = true;
-
-        public static IEcoregionPnET ecoregion;
-
-        public static AddWoodyDebris addwoodydebris;
-        
-        public static AddLitter addlitter;
-        
-        private float biomassmax;
-        private float biomass; // root + wood
-        private float fol;
-        private float nsc;
-        private ushort age;
-        private float defolProp; //BRM
-         
-        public ushort index;
-        
-        private ISpeciesPNET species;
-        private LocalOutput cohortoutput;
-
-        // Leaf area index per subcanopy layer (m/m)
-        public float[] LAI = null;
-
-        // Gross photosynthesis (gC/mo)
-        public float[] GrossPsn = null;
-
-        // Foliar respiration (gC/mo)
-        public float[] FolResp = null;
-
-        // Net photosynthesis (gC/mo)
-        public float[] NetPsn = null;
-
-        // Mainenance respiration (gC/mo)
-        public float[] MaintenanceRespiration = null;
-
-        // Transpiration (mm/mo)
-        public float[] Transpiration = null;
-        
-        // Reduction factor for suboptimal radiation on growth
-        public float[] FRad = null;
-        
-        // Reduction factor for suboptimal or supra optimal water 
-        public float[] FWater = null;
-
-        // Interception (mm/mo)
-        public float[] Interception = null;
-
-        public void InitializeSubLayers()
-        {
-            // Initialize subcanopy layers
-            index = 0;
-            LAI = new float[PlugIn.IMAX];
-            GrossPsn = new float[PlugIn.IMAX];
-            FolResp = new float[PlugIn.IMAX];
-            NetPsn = new float[PlugIn.IMAX];
-            Transpiration = new float[PlugIn.IMAX];
-            FRad = new float[PlugIn.IMAX];
-            FWater = new float[PlugIn.IMAX];
-            MaintenanceRespiration = new float[PlugIn.IMAX];
-            Interception = new float[PlugIn.IMAX];
-        }
-        public void NullSubLayers()
-        {
-            // Reset values for subcanopy layers
-            LAI = null;
-            GrossPsn = null;
-            FolResp = null;
-            NetPsn = null;
-            Transpiration = null;
-            FRad = null;
-            FWater = null;
-            MaintenanceRespiration = null;
-            Interception = null;
-        }
-      
-        public ushort Age
-        {
-            get
-            {
-                return age;
-            }
-        }
-        // Non soluble carbons
-        public float NSC
-        {
-            get
-            {
-                return nsc;
-            }
-        }
-        // Foliage (g/m2)
-        public float Fol
-        {
-            get
-            {
-                return fol;
-            }
-        }
-        // Biomass (g/m2)
-        public int Biomass
-        {
-            get
-            {
-                return (int)biomass;
-            }
-        }
-        // Wood (g/m2)
-        public uint Wood
-        {
-            get
-            {
-                return (uint)((1 - species.FracBelowG) * biomass);
-            }
-        }
-        // Root (g/m2)
-        public uint Root
-        {
-            get
-            {
-                return (uint)(species.FracBelowG * biomass);
-            }
-        }
-        
-        // Max biomass achived in the cohorts' life time. 
-        // This value remains high after the cohort has reached its 
-        // peak biomass. It is used to determine canopy layers where
-        // it prevents that a cohort could descent in the canopy when 
-        // it declines (g/m2)
-        public float BiomassMax
-        {
-            get
-            {
-                return biomassmax;
-            }
-        }
-        // Get totals for the
-        public void Accumulate(Cohort c)
-        {
-            biomass += c.biomass;
-            biomassmax = Math.Max(biomassmax, biomass);
-            fol += c.Fol;
-        }
-        // Growth reduction factor for age
-        float Fage
-        {
-            get
-            {
-                return Math.Max(0, 1 - (float)Math.Pow((age / (float)species.Longevity), species.PsnAgeRed));
-            }
-        }
-        // NSC fraction: measure for resources
-        public float NSCfrac
-        {
-            get
-            {
-                return nsc / (FActiveBiom * (biomass + fol));
-            }
-        }
-        // Species with PnET parameter additions
-        public ISpeciesPNET SpeciesPNET
-        {
-            get
-            {
-                return species;
-            }
-        }
-        // LANDIS species (without PnET parameter additions)
-        public Landis.Core.ISpecies Species
-        {
-            get
-            {
-                return PlugIn.SpeciesPnET[species];
-            }
-        }
-        // Defoliation proportion - BRM
-        public float DefolProp
-        {
-            get
-            {
-                return defolProp;
-            }
-        }
-        // Constructor
-        public Cohort(ISpeciesPNET species, ushort year_of_birth, string SiteName)
-        {
-            this.species =  species;
-            age = 0; 
-           
-            this.nsc = (ushort)species.InitialNSC;
-           
-            // Initialize biomass assuming fixed concentration of NSC
-            this.biomass = (uint)(1F / species.DNSC * (ushort)species.InitialNSC);
-            
-            biomassmax = biomass;
-
-            // Then overwrite them if you need stuff for outputs
-            if (SiteName != null)
-            {
-                InitializeOutput(SiteName, year_of_birth);
-            }
-        }
-        public Cohort(Cohort cohort)
-        {
-            this.species = cohort.species;
-            this.age = cohort.age;
-            this.nsc = cohort.nsc;
-            this.biomass = cohort.biomass;
-            biomassmax = cohort.biomassmax;
-            this.fol = cohort.fol;
-        }
-        // Makes sure that litters are allocated to the appropriate site
-        public static void SetSiteAccessFunctions(SiteCohorts sitecohorts)
-        {
-             Cohort.addlitter = sitecohorts.AddLitter;
-             Cohort.addwoodydebris = sitecohorts.AddWoodyDebris;
-             Cohort.ecoregion = sitecohorts.Ecoregion;
-        }
-        
-
-        public void CalculateDefoliation(ActiveSite site, int SiteBiomass)
-        {
-            defolProp = (float) Landis.Library.Biomass.CohortDefoliation.Compute(site, species, (int)biomass, SiteBiomass);
-        }
-
-        public bool CalculatePhotosynthesis(float PrecInByCanopyLayer, float LeakagePerCohort, IHydrology hydrology, ref float SubCanopyPar)
-        {
-            
-            bool success = true;
-
-
-            // Leaf area index for the subcanopy layer by index. Function of specific leaf weight SLWMAX and the depth of the canopy
-            // Depth of the canopy is expressed by the mass of foliage above this subcanopy layer (i.e. slwdel * index/imax *fol)
-            LAI[index] = (1 / (float)PlugIn.IMAX) * fol / (species.SLWmax - species.SLWDel * index * (1 / (float)PlugIn.IMAX) * fol);
-            
-            // Precipitation interception has a max in the upper canopy and decreases exponentially through the canopy
-            //Interception[index] = PrecInByCanopyLayer * (float)(1 - Math.Exp(-1 * ecoregion.PrecIntConst * LAI[index]));
-            //if (Interception[index] > PrecInByCanopyLayer) throw new System.Exception("Error adding water, PrecInByCanopyLayer = " + PrecInByCanopyLayer + " Interception[index] = " + Interception[index]);
-
-            // Incoming precipitation
-            //float waterIn = PrecInByCanopyLayer  - Interception[index]; //mm   
-            float waterIn = PrecInByCanopyLayer; //mm 
-
-            // Add incoming precipitation to soil moisture
-            success = hydrology.AddWater(waterIn);
-            if (success == false) throw new System.Exception("Error adding water, waterIn = " + waterIn + " water = " + hydrology.Water);
-           
-            // Instantaneous runoff (excess of porosity)
-            float runoff = Math.Max(hydrology.Water - ecoregion.Porosity, 0);
-            success = hydrology.AddWater(-1 * runoff);
-            if (success == false) throw new System.Exception("Error adding water, runoff = " + runoff + " water = " + hydrology.Water);
-
-            // Fast Leakage 
-            Hydrology.Leakage = Math.Max(LeakagePerCohort * (hydrology.Water - ecoregion.FieldCap), 0);
-            
-            // Remove fast leakage
-            success = hydrology.AddWater(-1 * Hydrology.Leakage);
-            if (success == false) throw new System.Exception("Error adding water, Hydrology.Leakage = " + Hydrology.Leakage + " water = " + hydrology.Water);
-
-            // Maintenance respiration depends on biomass,  non soluble carbon and temperature
-            MaintenanceRespiration[index] = (1 / (float)PlugIn.IMAX) * (float)Math.Min(NSC, ecoregion.Variables[Species.Name].MaintRespFTempResp * biomass);//gC //IMAXinverse
-            
-            // Subtract mainenance respiration (gC/mo)
-            nsc -= MaintenanceRespiration[index];
-
-            // Woody decomposition: do once per year to reduce unnescessary computation time so with the last subcanopy layer 
-            if (index == PlugIn.IMAX - 1)
-            {
-                // In the first month
-                if (ecoregion.Variables.Month == (int)Constants.Months.January)
-                {
-
-                    addwoodydebris(Senescence(), species.KWdLit);
-
-                    // Release of nsc, will be added to biomass components next year
-                    // Assumed that NSC will have a minimum concentration, excess is allocated to biomass
-                    float Allocation = Math.Max(nsc - (species.DNSC * FActiveBiom * biomass), 0);
-                    biomass += Allocation;
-                    biomassmax = Math.Max(biomassmax, biomass);
-                    nsc -= Allocation;
-
-                    age++;
-                }
-            }
-            
-            // When LeafOn becomes false for the first time in a year
-            if(ecoregion.Variables.Tmin < this.SpeciesPNET.PsnTMin)
-            {
-                if (leaf_on == true)
-                {
-                    leaf_on = false;
-                    addlitter(FoliageSenescence(), SpeciesPNET);
-                }
-            }
-            else  
-            {
-                leaf_on = true;
-            }
-
-            if (leaf_on)
-            {
-                // Foliage linearly increases with active biomass
-                float IdealFol = (species.FracFol * FActiveBiom * biomass);
-
-                // If the tree should have more filiage than it currently has
-                if (IdealFol > fol)
-                {
-                    // Foliage allocation depends on availability of NSC (allows deficit at this time so no min nsc)
-                    // carbon fraction of biomass to convert C to DW
-                    float Folalloc = Math.Max(0, Math.Min(nsc, species.CFracBiomass * (IdealFol - fol))); // gC/mo
-
-                    // Add foliage allocation to foliage
-                    fol += Folalloc / species.CFracBiomass;// gDW
-
-                    // Subtract from NSC
-                    nsc -= Folalloc;
-                }
-            }
-
-            //  Apply defoliation in month of june
-            if ((PlugIn.ModelCore.CurrentTime > 0) && (ecoregion.Variables.Month == (int)Constants.Months.June))
-            {
-                if (DefolProp > 0)
-                {
-                    //Adjust defol prop for foliage longevity - defol only affects current foliage
-                    float adjDefol = DefolProp * species.TOfol;
-                    ReduceFoliage(adjDefol);
-                    // Update LAI after defoliation
-                    LAI[index] = (1 / (float)PlugIn.IMAX) * fol / (species.SLWmax - species.SLWDel * index * (1 / (float)PlugIn.IMAX) * fol);
-                }
-            
-            }
-
-            // Reduction factor for radiation on photosynthesis
-            FRad[index] = CumputeFrad(SubCanopyPar, species.HalfSat);
-            
-            // Below-canopy PAR if updated after each subcanopy layer
-            SubCanopyPar *= (float)Math.Exp(-species.K * LAI[index]);
-
-            // Get pressure head given ecoregion and soil water content (latter in hydrology)
-            float PressureHead = hydrology.GetPressureHead(ecoregion);
-
-            // Reduction water for sub or supra optimal soil water content
-            FWater[index] = CumputeFWater(species.H2, species.H3, species.H4, PressureHead);
-            
-            // If trees are physiologically active
-            if (leaf_on)
-            {
-
-                // Compute net psn from stress factors and reference net psn
-                NetPsn[index] = (1 / (float)PlugIn.IMAX) * FWater[index] * FRad[index] * Fage * ecoregion.Variables[species.Name].FTempPSNRefNetPsn * fol;
-
-                // Net foliage respiration depends on reference psn (AMAX)
-                //float FTempRespDayRefResp = ecoregion.Variables[species.Name].FTempRespDay * ecoregion.Variables.DaySpan * ecoregion.Variables.Daylength * Constants.MC / Constants.billion * ecoregion.Variables[species.Name].Amax;
-                //Subistitute 24 hours in place of DayLength because foliar respiration does occur at night.  FTempRespDay uses Tave temps reflecting both day and night temperatures.
-                float FTempRespDayRefResp = ecoregion.Variables[species.Name].FTempRespDay * ecoregion.Variables.DaySpan * (Constants.SecondsPerHour * 24) * Constants.MC / Constants.billion * ecoregion.Variables[species.Name].Amax;
-                
-                // Actal foliage respiration (growth respiration) 
-                FolResp[index] = FWater[index] * FTempRespDayRefResp * fol / (float)PlugIn.IMAX;
-                
-                // Gross psn depends on net psn and foliage respiration
-                GrossPsn[index] = NetPsn[index] + FolResp[index];
-
-                // Old method
-                // Transpiration depends on gross psn, water use efficiency (gCO2/mm water) and molecular weight (gC/gCO2)
-<<<<<<< HEAD
-                //Transpiration[index] = Math.Min(hydrology.Water,   GrossPsn[index] * Constants.MCO2_MC / ecoregion.Variables[Species.Name].WUE_CO2_corr);
-
-                // M. Kubiske equation for transpiration: Improved methods for calculating WUE and Transpiration in PnET.
-                Transpiration[index] = (float)(0.01227 * (NetPsn[index] / (ecoregion.Variables[Species.Name].JCO2 / ecoregion.Variables[Species.Name].JH2O)));
-=======
-                Transpiration[index] = Math.Min(hydrology.Water, GrossPsn[index] / ecoregion.Variables[Species.Name].WUE / ecoregion.Variables[Species.Name].DelAmax * Constants.MCO2_MC);
->>>>>>> 9570eb70
-                 
-                // Subtract transpiration from hydrology
-                success = hydrology.AddWater(-1 * Transpiration[index]);
-                if (success == false) throw new System.Exception("Error adding water, Transpiration = " + Transpiration[index] + " water = " + hydrology.Water);
-
-                // Add net psn to non soluble carbons
-                nsc += NetPsn[index];
-             
-            }
-            else
-            {
-                // Reset subcanopy layer values
-                NetPsn[index] = 0;
-                FolResp[index] = 0;
-                GrossPsn[index] = 0;
-                Transpiration[index] = 0;
-
-            }
-           
-            if (index < PlugIn.IMAX - 1) index++;
-            return success;
-        }
- 
-        public static float CumputeFrad(float Radiation, float HalfSat)
-        {
-            return Radiation / (Radiation + HalfSat);
-        }
-        public static float CumputeFWater(float H2, float H3, float H4, float pressurehead)
-        {
-            // Compute water stress
-            if (pressurehead < 0 || pressurehead > H4) return 0;
-            else if (pressurehead > H3) return 1 - ((pressurehead - H3) / (H4 - H3));
-            else if (pressurehead < H2) return pressurehead / H2;
-            else return 1;
-        }
-        public int ComputeNonWoodyBiomass(ActiveSite site)
-        {
-            return (int)(fol);
-        }
-        public static Percentage ComputeNonWoodyPercentage(Cohort cohort, ActiveSite site)
-        {
-            return new Percentage(cohort.fol / (cohort.Wood + cohort.Fol));
-        }
-        public void InitializeOutput(string SiteName, ushort YearOfBirth)
-        {
-            cohortoutput = new LocalOutput(SiteName, "Cohort_" + Species.Name + "_" + YearOfBirth + ".csv", OutputHeader);
-       
-        }
-        public float SumLAI
-        {
-            get {
-                return LAI.Sum();
-            }
-
-        }
-        public void UpdateCohortData(IEcoregionPnETVariables monthdata )
-        {
-            float netPsnSum = NetPsn.Sum();
-            float transpirationSum = Transpiration.Sum();
-            float JCO2_JH2O = (float) (0.01227 * (netPsnSum / transpirationSum));
-            float WUE = JCO2_JH2O * ((float)44 / (float)18); //44=mol wt CO2; 18=mol wt H2O; constant =2.44444444444444
-
-            // Cohort output file
-            string s = Math.Round(monthdata.Year, 2) + "," + 
-                        Age + "," +
-                        Layer + "," + 
-                       //canopy.ConductanceCO2 + "," +
-                       SumLAI + "," +
-                       GrossPsn.Sum() + "," +
-                       FolResp.Sum() + "," +
-                       MaintenanceRespiration.Sum() + "," +
-                       NetPsn.Sum() + "," +                  // Sum over canopy layers
-                       Transpiration.Sum() + "," +
-                       WUE.ToString() + "," +
-                       fol + "," + 
-                       Root + "," + 
-                       Wood + "," + 
-                       NSC + "," +
-                       NSCfrac + "," +
-                       FWater.Average() + "," +
-                       FRad.Average() + "," +
-                       monthdata[Species.Name].FTempPSN + "," +
-                       monthdata[Species.Name].FTempRespWeightedDayAndNight + "," +
-                       Fage + "," +
-                       leaf_on + "," +
-                       FActiveBiom;
-             
-            cohortoutput.Add(s);
-
-       
-        }
-
-        public string OutputHeader
-        {
-            get
-            { 
-                // Cohort output file header
-                string hdr = OutputHeaders.Time + "," + 
-                            OutputHeaders.Age + "," +
-                            //OutputHeaders.ConductanceCO2 + "," + 
-                            OutputHeaders.Layer + "," + 
-                            OutputHeaders.LAI + "," +
-                            OutputHeaders.GrossPsn + "," + 
-                            OutputHeaders.FolResp + "," + 
-                            OutputHeaders.MaintResp + "," + 
-                            OutputHeaders.NetPsn + "," +
-                            OutputHeaders.Transpiration + "," +
-                            OutputHeaders.WUE + "," +
-                            OutputHeaders.Fol + "," + 
-                            OutputHeaders.Root + "," + 
-                            OutputHeaders.Wood + "," +
-                            OutputHeaders.NSC + "," + 
-                            OutputHeaders.NSCfrac + "," + 
-                            OutputHeaders.fWater + "," +  
-                            OutputHeaders.fRad + "," + 
-                            OutputHeaders.fTemp_psn + "," +
-                            OutputHeaders.fTemp_resp + "," + 
-                            OutputHeaders.fage + "," + 
-                            OutputHeaders.LeafOn + "," + 
-                            OutputHeaders.FActiveBiom + ",";
-
-                return hdr;
-            }
-        }
-        public void WriteCohortData()
-        {
-            cohortoutput.Write();
-         
-        }
-         
-        public float FActiveBiom
-        {
-            get
-            {
-                return (float)Math.Exp(-species.FrActWd * biomass);
-            }
-        }
-        public bool IsAlive
-        {
-            // Determine if cohort is alive. It is assumed that a cohort is dead when 
-            // NSC decline below 1% of biomass
-            get
-            {
-                return NSCfrac > 0.01F;
-            }
-        }
-        public float FoliageSenescence()
-        {
-            // If it is fall 
-            float Litter = species.TOfol * fol;
-            fol -= Litter;
-
-            return Litter;
-
-        }
-        
-        public float Senescence()
-        {
-            float senescence = ((Root * species.TOroot) + Wood * species.TOwood);
-            biomass -= senescence;
-
-            return senescence;
-        }
-        public void ReduceFoliage(double fraction)
-        {
-            fol *= (float)(1.0 - fraction);
-        }
-        public void ReduceBiomass(double fraction)
-        {
-            biomass *= (float)(1.0 - fraction);
-            fol *= (float)(1.0 - fraction);
-        }
-
-        //---------------------------------------------------------------------
-        /// <summary>
-        /// Raises a Cohort.AgeOnlyDeathEvent.
-        /// </summary>
-        public static void RaiseDeathEvent(object sender,
-                                Cohort cohort, 
-                                ActiveSite site,
-                                ExtensionType disturbanceType)
-        {
-            if (AgeOnlyDeathEvent != null)
-            {
-                AgeOnlyDeathEvent(sender, new Landis.Library.BiomassCohorts.DeathEventArgs(cohort, site, disturbanceType));
-            }
-            if (DeathEvent != null)
-            {
-                DeathEvent(sender, new Landis.Library.BiomassCohorts.DeathEventArgs(cohort, site, disturbanceType));
-            }
-           
-        }
- 
-        
-    } 
-}
+// uses dominance to allocate psn and subtract transpiration from soil water, average cohort vars over layer
+
+using Landis.SpatialModeling;
+using Landis.Core;
+using Edu.Wisc.Forest.Flel.Util;
+using System;
+using System.Collections.Generic;
+using System.Linq;
+
+namespace Landis.Extension.Succession.BiomassPnET 
+{
+    public class Cohort : Landis.Library.AgeOnlyCohorts.ICohort, Landis.Library.BiomassCohorts.ICohort 
+    {
+        public static event Landis.Library.BiomassCohorts.DeathEventHandler<Landis.Library.BiomassCohorts.DeathEventArgs> DeathEvent;
+        public static event Landis.Library.BiomassCohorts.DeathEventHandler<Landis.Library.BiomassCohorts.DeathEventArgs> AgeOnlyDeathEvent;
+
+        public byte Layer;
+
+        public delegate void SubtractTranspiration(float transpiration, ISpeciesPNET Species);
+        public delegate void AddWoodyDebris(float Litter, float KWdLit);
+        public delegate void AddLitter(float AddLitter, ISpeciesPNET Species);
+
+        private bool leaf_on = true;
+
+        public static IEcoregionPnET ecoregion;
+
+        public static AddWoodyDebris addwoodydebris;
+        
+        public static AddLitter addlitter;
+        
+        private float biomassmax;
+        private float biomass; // root + wood
+        private float fol;
+        private float nsc;
+        private ushort age;
+        private float defolProp; //BRM
+         
+        public ushort index;
+        
+        private ISpeciesPNET species;
+        private LocalOutput cohortoutput;
+
+        // Leaf area index per subcanopy layer (m/m)
+        public float[] LAI = null;
+
+        // Gross photosynthesis (gC/mo)
+        public float[] GrossPsn = null;
+
+        // Foliar respiration (gC/mo)
+        public float[] FolResp = null;
+
+        // Net photosynthesis (gC/mo)
+        public float[] NetPsn = null;
+
+        // Mainenance respiration (gC/mo)
+        public float[] MaintenanceRespiration = null;
+
+        // Transpiration (mm/mo)
+        public float[] Transpiration = null;
+        
+        // Reduction factor for suboptimal radiation on growth
+        public float[] FRad = null;
+        
+        // Reduction factor for suboptimal or supra optimal water 
+        public float[] FWater = null;
+
+        // Interception (mm/mo)
+        public float[] Interception = null;
+
+        public void InitializeSubLayers()
+        {
+            // Initialize subcanopy layers
+            index = 0;
+            LAI = new float[PlugIn.IMAX];
+            GrossPsn = new float[PlugIn.IMAX];
+            FolResp = new float[PlugIn.IMAX];
+            NetPsn = new float[PlugIn.IMAX];
+            Transpiration = new float[PlugIn.IMAX];
+            FRad = new float[PlugIn.IMAX];
+            FWater = new float[PlugIn.IMAX];
+            MaintenanceRespiration = new float[PlugIn.IMAX];
+            Interception = new float[PlugIn.IMAX];
+        }
+        public void NullSubLayers()
+        {
+            // Reset values for subcanopy layers
+            LAI = null;
+            GrossPsn = null;
+            FolResp = null;
+            NetPsn = null;
+            Transpiration = null;
+            FRad = null;
+            FWater = null;
+            MaintenanceRespiration = null;
+            Interception = null;
+        }
+      
+        public ushort Age
+        {
+            get
+            {
+                return age;
+            }
+        }
+        // Non soluble carbons
+        public float NSC
+        {
+            get
+            {
+                return nsc;
+            }
+        }
+        // Foliage (g/m2)
+        public float Fol
+        {
+            get
+            {
+                return fol;
+            }
+        }
+        // Biomass (g/m2)
+        public int Biomass
+        {
+            get
+            {
+                return (int)biomass;
+            }
+        }
+        // Wood (g/m2)
+        public uint Wood
+        {
+            get
+            {
+                return (uint)((1 - species.FracBelowG) * biomass);
+            }
+        }
+        // Root (g/m2)
+        public uint Root
+        {
+            get
+            {
+                return (uint)(species.FracBelowG * biomass);
+            }
+        }
+        
+        // Max biomass achived in the cohorts' life time. 
+        // This value remains high after the cohort has reached its 
+        // peak biomass. It is used to determine canopy layers where
+        // it prevents that a cohort could descent in the canopy when 
+        // it declines (g/m2)
+        public float BiomassMax
+        {
+            get
+            {
+                return biomassmax;
+            }
+        }
+        // Get totals for the
+        public void Accumulate(Cohort c)
+        {
+            biomass += c.biomass;
+            biomassmax = Math.Max(biomassmax, biomass);
+            fol += c.Fol;
+        }
+        // Growth reduction factor for age
+        float Fage
+        {
+            get
+            {
+                return Math.Max(0, 1 - (float)Math.Pow((age / (float)species.Longevity), species.PsnAgeRed));
+            }
+        }
+        // NSC fraction: measure for resources
+        public float NSCfrac
+        {
+            get
+            {
+                return nsc / (FActiveBiom * (biomass + fol));
+            }
+        }
+        // Species with PnET parameter additions
+        public ISpeciesPNET SpeciesPNET
+        {
+            get
+            {
+                return species;
+            }
+        }
+        // LANDIS species (without PnET parameter additions)
+        public Landis.Core.ISpecies Species
+        {
+            get
+            {
+                return PlugIn.SpeciesPnET[species];
+            }
+        }
+        // Defoliation proportion - BRM
+        public float DefolProp
+        {
+            get
+            {
+                return defolProp;
+            }
+        }
+        // Constructor
+        public Cohort(ISpeciesPNET species, ushort year_of_birth, string SiteName)
+        {
+            this.species =  species;
+            age = 0; 
+           
+            this.nsc = (ushort)species.InitialNSC;
+           
+            // Initialize biomass assuming fixed concentration of NSC
+            this.biomass = (uint)(1F / species.DNSC * (ushort)species.InitialNSC);
+            
+            biomassmax = biomass;
+
+            // Then overwrite them if you need stuff for outputs
+            if (SiteName != null)
+            {
+                InitializeOutput(SiteName, year_of_birth);
+            }
+        }
+        public Cohort(Cohort cohort)
+        {
+            this.species = cohort.species;
+            this.age = cohort.age;
+            this.nsc = cohort.nsc;
+            this.biomass = cohort.biomass;
+            biomassmax = cohort.biomassmax;
+            this.fol = cohort.fol;
+        }
+        // Makes sure that litters are allocated to the appropriate site
+        public static void SetSiteAccessFunctions(SiteCohorts sitecohorts)
+        {
+             Cohort.addlitter = sitecohorts.AddLitter;
+             Cohort.addwoodydebris = sitecohorts.AddWoodyDebris;
+             Cohort.ecoregion = sitecohorts.Ecoregion;
+        }
+        
+
+        public void CalculateDefoliation(ActiveSite site, int SiteBiomass)
+        {
+            defolProp = (float) Landis.Library.Biomass.CohortDefoliation.Compute(site, species, (int)biomass, SiteBiomass);
+        }
+
+        public bool CalculatePhotosynthesis(float PrecInByCanopyLayer, float LeakagePerCohort, IHydrology hydrology, ref float SubCanopyPar)
+        {
+            
+            bool success = true;
+
+
+            // Leaf area index for the subcanopy layer by index. Function of specific leaf weight SLWMAX and the depth of the canopy
+            // Depth of the canopy is expressed by the mass of foliage above this subcanopy layer (i.e. slwdel * index/imax *fol)
+            LAI[index] = (1 / (float)PlugIn.IMAX) * fol / (species.SLWmax - species.SLWDel * index * (1 / (float)PlugIn.IMAX) * fol);
+            
+            // Precipitation interception has a max in the upper canopy and decreases exponentially through the canopy
+            //Interception[index] = PrecInByCanopyLayer * (float)(1 - Math.Exp(-1 * ecoregion.PrecIntConst * LAI[index]));
+            //if (Interception[index] > PrecInByCanopyLayer) throw new System.Exception("Error adding water, PrecInByCanopyLayer = " + PrecInByCanopyLayer + " Interception[index] = " + Interception[index]);
+
+            // Incoming precipitation
+            //float waterIn = PrecInByCanopyLayer  - Interception[index]; //mm   
+            float waterIn = PrecInByCanopyLayer; //mm 
+
+            // Add incoming precipitation to soil moisture
+            success = hydrology.AddWater(waterIn);
+            if (success == false) throw new System.Exception("Error adding water, waterIn = " + waterIn + " water = " + hydrology.Water);
+           
+            // Instantaneous runoff (excess of porosity)
+            float runoff = Math.Max(hydrology.Water - ecoregion.Porosity, 0);
+            success = hydrology.AddWater(-1 * runoff);
+            if (success == false) throw new System.Exception("Error adding water, runoff = " + runoff + " water = " + hydrology.Water);
+
+            // Fast Leakage 
+            Hydrology.Leakage = Math.Max(LeakagePerCohort * (hydrology.Water - ecoregion.FieldCap), 0);
+            
+            // Remove fast leakage
+            success = hydrology.AddWater(-1 * Hydrology.Leakage);
+            if (success == false) throw new System.Exception("Error adding water, Hydrology.Leakage = " + Hydrology.Leakage + " water = " + hydrology.Water);
+
+            // Maintenance respiration depends on biomass,  non soluble carbon and temperature
+            MaintenanceRespiration[index] = (1 / (float)PlugIn.IMAX) * (float)Math.Min(NSC, ecoregion.Variables[Species.Name].MaintRespFTempResp * biomass);//gC //IMAXinverse
+            
+            // Subtract mainenance respiration (gC/mo)
+            nsc -= MaintenanceRespiration[index];
+
+            // Woody decomposition: do once per year to reduce unnescessary computation time so with the last subcanopy layer 
+            if (index == PlugIn.IMAX - 1)
+            {
+                // In the first month
+                if (ecoregion.Variables.Month == (int)Constants.Months.January)
+                {
+
+                    addwoodydebris(Senescence(), species.KWdLit);
+
+                    // Release of nsc, will be added to biomass components next year
+                    // Assumed that NSC will have a minimum concentration, excess is allocated to biomass
+                    float Allocation = Math.Max(nsc - (species.DNSC * FActiveBiom * biomass), 0);
+                    biomass += Allocation;
+                    biomassmax = Math.Max(biomassmax, biomass);
+                    nsc -= Allocation;
+
+                    age++;
+                }
+            }
+            
+            // When LeafOn becomes false for the first time in a year
+            if(ecoregion.Variables.Tmin < this.SpeciesPNET.PsnTMin)
+            {
+                if (leaf_on == true)
+                {
+                    leaf_on = false;
+                    addlitter(FoliageSenescence(), SpeciesPNET);
+                }
+            }
+            else  
+            {
+                leaf_on = true;
+            }
+
+            if (leaf_on)
+            {
+                // Foliage linearly increases with active biomass
+                float IdealFol = (species.FracFol * FActiveBiom * biomass);
+
+                // If the tree should have more filiage than it currently has
+                if (IdealFol > fol)
+                {
+                    // Foliage allocation depends on availability of NSC (allows deficit at this time so no min nsc)
+                    // carbon fraction of biomass to convert C to DW
+                    float Folalloc = Math.Max(0, Math.Min(nsc, species.CFracBiomass * (IdealFol - fol))); // gC/mo
+
+                    // Add foliage allocation to foliage
+                    fol += Folalloc / species.CFracBiomass;// gDW
+
+                    // Subtract from NSC
+                    nsc -= Folalloc;
+                }
+            }
+
+            //  Apply defoliation in month of june
+            if ((PlugIn.ModelCore.CurrentTime > 0) && (ecoregion.Variables.Month == (int)Constants.Months.June))
+            {
+                if (DefolProp > 0)
+                {
+                    //Adjust defol prop for foliage longevity - defol only affects current foliage
+                    float adjDefol = DefolProp * species.TOfol;
+                    ReduceFoliage(adjDefol);
+                    // Update LAI after defoliation
+                    LAI[index] = (1 / (float)PlugIn.IMAX) * fol / (species.SLWmax - species.SLWDel * index * (1 / (float)PlugIn.IMAX) * fol);
+                }
+            
+            }
+
+            // Reduction factor for radiation on photosynthesis
+            FRad[index] = CumputeFrad(SubCanopyPar, species.HalfSat);
+            
+            // Below-canopy PAR if updated after each subcanopy layer
+            SubCanopyPar *= (float)Math.Exp(-species.K * LAI[index]);
+
+            // Get pressure head given ecoregion and soil water content (latter in hydrology)
+            float PressureHead = hydrology.GetPressureHead(ecoregion);
+
+            // Reduction water for sub or supra optimal soil water content
+            FWater[index] = CumputeFWater(species.H2, species.H3, species.H4, PressureHead);
+            
+            // If trees are physiologically active
+            if (leaf_on)
+            {
+
+                // Compute net psn from stress factors and reference net psn
+                NetPsn[index] = (1 / (float)PlugIn.IMAX) * FWater[index] * FRad[index] * Fage * ecoregion.Variables[species.Name].FTempPSNRefNetPsn * fol;
+
+                // Net foliage respiration depends on reference psn (AMAX)
+                //float FTempRespDayRefResp = ecoregion.Variables[species.Name].FTempRespDay * ecoregion.Variables.DaySpan * ecoregion.Variables.Daylength * Constants.MC / Constants.billion * ecoregion.Variables[species.Name].Amax;
+                //Subistitute 24 hours in place of DayLength because foliar respiration does occur at night.  FTempRespDay uses Tave temps reflecting both day and night temperatures.
+                float FTempRespDayRefResp = ecoregion.Variables[species.Name].FTempRespDay * ecoregion.Variables.DaySpan * (Constants.SecondsPerHour * 24) * Constants.MC / Constants.billion * ecoregion.Variables[species.Name].Amax;
+                
+                // Actal foliage respiration (growth respiration) 
+                FolResp[index] = FWater[index] * FTempRespDayRefResp * fol / (float)PlugIn.IMAX;
+                
+                // Gross psn depends on net psn and foliage respiration
+                GrossPsn[index] = NetPsn[index] + FolResp[index];
+
+                // Old method
+                // Transpiration depends on gross psn, water use efficiency (gCO2/mm water) and molecular weight (gC/gCO2)
+                //Transpiration[index] = Math.Min(hydrology.Water,   GrossPsn[index] * Constants.MCO2_MC / ecoregion.Variables[Species.Name].WUE_CO2_corr);
+
+                // M. Kubiske equation for transpiration: Improved methods for calculating WUE and Transpiration in PnET.
+                Transpiration[index] = (float)(0.01227 * (NetPsn[index] / (ecoregion.Variables[Species.Name].JCO2 / ecoregion.Variables[Species.Name].JH2O)));
+                 
+                // Subtract transpiration from hydrology
+                success = hydrology.AddWater(-1 * Transpiration[index]);
+                if (success == false) throw new System.Exception("Error adding water, Transpiration = " + Transpiration[index] + " water = " + hydrology.Water);
+
+                // Add net psn to non soluble carbons
+                nsc += NetPsn[index];
+             
+            }
+            else
+            {
+                // Reset subcanopy layer values
+                NetPsn[index] = 0;
+                FolResp[index] = 0;
+                GrossPsn[index] = 0;
+                Transpiration[index] = 0;
+
+            }
+           
+            if (index < PlugIn.IMAX - 1) index++;
+            return success;
+        }
+ 
+        public static float CumputeFrad(float Radiation, float HalfSat)
+        {
+            return Radiation / (Radiation + HalfSat);
+        }
+        public static float CumputeFWater(float H2, float H3, float H4, float pressurehead)
+        {
+            // Compute water stress
+            if (pressurehead < 0 || pressurehead > H4) return 0;
+            else if (pressurehead > H3) return 1 - ((pressurehead - H3) / (H4 - H3));
+            else if (pressurehead < H2) return pressurehead / H2;
+            else return 1;
+        }
+        public int ComputeNonWoodyBiomass(ActiveSite site)
+        {
+            return (int)(fol);
+        }
+        public static Percentage ComputeNonWoodyPercentage(Cohort cohort, ActiveSite site)
+        {
+            return new Percentage(cohort.fol / (cohort.Wood + cohort.Fol));
+        }
+        public void InitializeOutput(string SiteName, ushort YearOfBirth)
+        {
+            cohortoutput = new LocalOutput(SiteName, "Cohort_" + Species.Name + "_" + YearOfBirth + ".csv", OutputHeader);
+       
+        }
+        public float SumLAI
+        {
+            get {
+                return LAI.Sum();
+            }
+
+        }
+        public void UpdateCohortData(IEcoregionPnETVariables monthdata )
+        {
+            float netPsnSum = NetPsn.Sum();
+            float transpirationSum = Transpiration.Sum();
+            float JCO2_JH2O = (float) (0.01227 * (netPsnSum / transpirationSum));
+            float WUE = JCO2_JH2O * ((float)44 / (float)18); //44=mol wt CO2; 18=mol wt H2O; constant =2.44444444444444
+
+            // Cohort output file
+            string s = Math.Round(monthdata.Year, 2) + "," + 
+                        Age + "," +
+                        Layer + "," + 
+                       //canopy.ConductanceCO2 + "," +
+                       SumLAI + "," +
+                       GrossPsn.Sum() + "," +
+                       FolResp.Sum() + "," +
+                       MaintenanceRespiration.Sum() + "," +
+                       NetPsn.Sum() + "," +                  // Sum over canopy layers
+                       Transpiration.Sum() + "," +
+                       WUE.ToString() + "," +
+                       fol + "," + 
+                       Root + "," + 
+                       Wood + "," + 
+                       NSC + "," +
+                       NSCfrac + "," +
+                       FWater.Average() + "," +
+                       FRad.Average() + "," +
+                       monthdata[Species.Name].FTempPSN + "," +
+                       monthdata[Species.Name].FTempRespWeightedDayAndNight + "," +
+                       Fage + "," +
+                       leaf_on + "," +
+                       FActiveBiom;
+             
+            cohortoutput.Add(s);
+
+       
+        }
+
+        public string OutputHeader
+        {
+            get
+            { 
+                // Cohort output file header
+                string hdr = OutputHeaders.Time + "," + 
+                            OutputHeaders.Age + "," +
+                            //OutputHeaders.ConductanceCO2 + "," + 
+                            OutputHeaders.Layer + "," + 
+                            OutputHeaders.LAI + "," +
+                            OutputHeaders.GrossPsn + "," + 
+                            OutputHeaders.FolResp + "," + 
+                            OutputHeaders.MaintResp + "," + 
+                            OutputHeaders.NetPsn + "," +
+                            OutputHeaders.Transpiration + "," +
+                            OutputHeaders.WUE + "," +
+                            OutputHeaders.Fol + "," + 
+                            OutputHeaders.Root + "," + 
+                            OutputHeaders.Wood + "," +
+                            OutputHeaders.NSC + "," + 
+                            OutputHeaders.NSCfrac + "," + 
+                            OutputHeaders.fWater + "," +  
+                            OutputHeaders.fRad + "," + 
+                            OutputHeaders.fTemp_psn + "," +
+                            OutputHeaders.fTemp_resp + "," + 
+                            OutputHeaders.fage + "," + 
+                            OutputHeaders.LeafOn + "," + 
+                            OutputHeaders.FActiveBiom + ",";
+
+                return hdr;
+            }
+        }
+        public void WriteCohortData()
+        {
+            cohortoutput.Write();
+         
+        }
+         
+        public float FActiveBiom
+        {
+            get
+            {
+                return (float)Math.Exp(-species.FrActWd * biomass);
+            }
+        }
+        public bool IsAlive
+        {
+            // Determine if cohort is alive. It is assumed that a cohort is dead when 
+            // NSC decline below 1% of biomass
+            get
+            {
+                return NSCfrac > 0.01F;
+            }
+        }
+        public float FoliageSenescence()
+        {
+            // If it is fall 
+            float Litter = species.TOfol * fol;
+            fol -= Litter;
+
+            return Litter;
+
+        }
+        
+        public float Senescence()
+        {
+            float senescence = ((Root * species.TOroot) + Wood * species.TOwood);
+            biomass -= senescence;
+
+            return senescence;
+        }
+        public void ReduceFoliage(double fraction)
+        {
+            fol *= (float)(1.0 - fraction);
+        }
+        public void ReduceBiomass(double fraction)
+        {
+            biomass *= (float)(1.0 - fraction);
+            fol *= (float)(1.0 - fraction);
+        }
+
+        //---------------------------------------------------------------------
+        /// <summary>
+        /// Raises a Cohort.AgeOnlyDeathEvent.
+        /// </summary>
+        public static void RaiseDeathEvent(object sender,
+                                Cohort cohort, 
+                                ActiveSite site,
+                                ExtensionType disturbanceType)
+        {
+            if (AgeOnlyDeathEvent != null)
+            {
+                AgeOnlyDeathEvent(sender, new Landis.Library.BiomassCohorts.DeathEventArgs(cohort, site, disturbanceType));
+            }
+            if (DeathEvent != null)
+            {
+                DeathEvent(sender, new Landis.Library.BiomassCohorts.DeathEventArgs(cohort, site, disturbanceType));
+            }
+           
+        }
+ 
+        
+    } 
+}