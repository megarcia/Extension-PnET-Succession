--- conflicted
+++ resolved
@@ -1,944 +1,937 @@
-// uses dominance to allocate psn and subtract transpiration from soil water, average cohort vars over layer
-
-using Landis.SpatialModeling;
-using Landis.Core;
-using Edu.Wisc.Forest.Flel.Util;
-using System;
-using System.Collections.Generic;
-using System.Linq;
-
-namespace Landis.Extension.Succession.BiomassPnET 
-{
-    public class Cohort : Landis.Library.AgeOnlyCohorts.ICohort, Landis.Library.BiomassCohorts.ICohort 
-    {
-        public static event Landis.Library.BiomassCohorts.DeathEventHandler<Landis.Library.BiomassCohorts.DeathEventArgs> DeathEvent;
-        public static event Landis.Library.BiomassCohorts.DeathEventHandler<Landis.Library.BiomassCohorts.DeathEventArgs> AgeOnlyDeathEvent;
-
-        public byte Layer;
-
-        public delegate void SubtractTranspiration(float transpiration, ISpeciesPNET Species);
-        public delegate void AddWoodyDebris(float Litter, float KWdLit);
-        public delegate void AddLitter(float AddLitter, ISpeciesPNET Species);
-
-        private bool leaf_on = true;
-
-        public static IEcoregionPnET ecoregion;
-
-        public static AddWoodyDebris addwoodydebris;
-        
-        public static AddLitter addlitter;
-        
-        private float biomassmax;
-        private float biomass; // root + wood
-        private float fol;
-        private float nsc;
-        private ushort age;
-        private float defolProp; //BRM
-        private float lastWoodySenescence; // last recorded woody senescence
-        private float lastFoliageSenescence; // last recorded foliage senescence
-        private float adjHalfSat;
-        private float adjFolN;
-
-        public ushort index;
-        
-        private ISpeciesPNET species;
-        private LocalOutput cohortoutput;
-
-        // Leaf area index per subcanopy layer (m/m)
-        public float[] LAI = null;
-
-        // Gross photosynthesis (gC/mo)
-        public float[] GrossPsn = null;
-
-        // Foliar respiration (gC/mo)
-        public float[] FolResp = null;
-
-        // Net photosynthesis (gC/mo)
-        public float[] NetPsn = null;
-
-        // Mainenance respiration (gC/mo)
-        public float[] MaintenanceRespiration = null;
-
-        // Transpiration (mm/mo)
-        public float[] Transpiration = null;
-        
-        // Reduction factor for suboptimal radiation on growth
-        public float[] FRad = null;
-        
-        // Reduction factor for suboptimal or supra optimal water 
-        public float[] FWater = null;
-
-        // O3Effect by sublayer
-        //public float[] O3Effect = null;
-
-        // Reduction factor for ozone 
-        public float[] FOzone = null;
-
-        // Interception (mm/mo)
-        public float[] Interception = null;
-
-        // Adjustment folN based on fRad
-        public float[] AdjFolN = null;
-
-        // Modifier of CiCa ratio based on fWater and Ozone
-        public float[] CiModifier = null;
-
-        // Adjustment to Amax based on CO2
-        public float[] DelAmax = null;
-
-
-        public void InitializeSubLayers()
-        {
-            // Initialize subcanopy layers
-            index = 0;
-            LAI = new float[PlugIn.IMAX];
-            GrossPsn = new float[PlugIn.IMAX];
-            FolResp = new float[PlugIn.IMAX];
-            NetPsn = new float[PlugIn.IMAX];
-            Transpiration = new float[PlugIn.IMAX];
-            FRad = new float[PlugIn.IMAX];
-            FWater = new float[PlugIn.IMAX];
-            //O3Effect = new float[PlugIn.IMAX];
-            FOzone = new float[PlugIn.IMAX];
-            MaintenanceRespiration = new float[PlugIn.IMAX];
-            Interception = new float[PlugIn.IMAX];
-            AdjFolN = new float[PlugIn.IMAX];
-            CiModifier = new float[PlugIn.IMAX];
-            DelAmax = new float[PlugIn.IMAX];
-        }
-        public void NullSubLayers()
-        {
-            // Reset values for subcanopy layers
-            LAI = null;
-            GrossPsn = null;
-            FolResp = null;
-            NetPsn = null;
-            Transpiration = null;
-            FRad = null;
-            FWater = null;
-            FOzone = null;
-            MaintenanceRespiration = null;
-            Interception = null;
-            AdjFolN = null;
-            CiModifier = null;
-            DelAmax = null;
-        }
-        //public void NullO3SubLayers()
-        //{
-        //    // Reset values for subcanopy layers
-        //    O3Effect = null;
-        //}
-      
-        public ushort Age
-        {
-            get
-            {
-                return age;
-            }
-        }
-        // Non soluble carbons
-        public float NSC
-        {
-            get
-            {
-                return nsc;
-            }
-        }
-        // Foliage (g/m2)
-        public float Fol
-        {
-            get
-            {
-                return fol;
-            }
-        }
-        // Aboveground Biomass (g/m2)
-        public int Biomass
-        {
-            get
-            {
-                return (int)((1 - species.FracBelowG) * biomass) + (int)fol;
-            }
-        }
-        // Total Biomass (root + wood) (g/m2)
-        public int TotalBiomass
-        {
-            get
-            {
-                return (int)biomass;
-            }
-        }
-        // Wood (g/m2)
-        public uint Wood
-        {
-            get
-            {
-                return (uint)((1 - species.FracBelowG) * biomass);
-            }
-        }
-        // Root (g/m2)
-        public uint Root
-        {
-            get
-            {
-                return (uint)(species.FracBelowG * biomass);
-            }
-        }
-        
-        // Max biomass achived in the cohorts' life time. 
-        // This value remains high after the cohort has reached its 
-        // peak biomass. It is used to determine canopy layers where
-        // it prevents that a cohort could descent in the canopy when 
-        // it declines (g/m2)
-        public float BiomassMax
-        {
-            get
-            {
-                return biomassmax;
-            }
-        }
-        // Get totals for the
-        public void Accumulate(Cohort c)
-        {
-            biomass += c.biomass;
-            biomassmax = Math.Max(biomassmax, biomass);
-            fol += c.Fol;
-        }
-
-        // Add dead wood to last senescence
-        public void AccumulateWoodySenescence (int senescence)
-        {
-            lastWoodySenescence += senescence;
-        }
-
-        // Add dead foliage to last senescence
-        public void AccumulateFoliageSenescence(int senescence)
-        {
-            lastFoliageSenescence += senescence;
-        }
-
-        // Growth reduction factor for age
-        float Fage
-        {
-            get
-            {
-                return Math.Max(0, 1 - (float)Math.Pow((age / (float)species.Longevity), species.PsnAgeRed));
-            }
-        }
-        // NSC fraction: measure for resources
-        public float NSCfrac
-        {
-            get
-            {
-                return nsc / (FActiveBiom * (biomass + fol));
-            }
-        }
-        // Species with PnET parameter additions
-        public ISpeciesPNET SpeciesPNET
-        {
-            get
-            {
-                return species;
-            }
-        }
-        // LANDIS species (without PnET parameter additions)
-        public Landis.Core.ISpecies Species
-        {
-            get
-            {
-                return PlugIn.SpeciesPnET[species];
-            }
-        }
-        // Defoliation proportion - BRM
-        public float DefolProp
-        {
-            get
-            {
-                return defolProp;
-            }
-        }
-
-        // Annual Woody Senescence (g/m2)
-        public int LastWoodySenescence
-        {
-            get
-            {
-                return (int)lastWoodySenescence;
-            }
-        }
-        // Annual Foliage Senescence (g/m2)
-        public int LastFoliageSenescence
-        {
-            get
-            {
-                return (int)lastFoliageSenescence;
-            }
-        }
-
-        // Constructor
-        public Cohort(ISpeciesPNET species, ushort year_of_birth, string SiteName)
-        {
-            this.species =  species;
-            age = 0; 
-           
-            this.nsc = (ushort)species.InitialNSC;
-           
-            // Initialize biomass assuming fixed concentration of NSC
-            this.biomass = (uint)(1F / species.DNSC * (ushort)species.InitialNSC);
-            
-            biomassmax = biomass;
-
-            // Then overwrite them if you need stuff for outputs
-            if (SiteName != null)
-            {
-                InitializeOutput(SiteName, year_of_birth);
-            }
-        }
-        public Cohort(Cohort cohort)
-        {
-            this.species = cohort.species;
-            this.age = cohort.age;
-            this.nsc = cohort.nsc;
-            this.biomass = cohort.biomass;
-            biomassmax = cohort.biomassmax;
-            this.fol = cohort.fol;
-        }
-        // Makes sure that litters are allocated to the appropriate site
-        public static void SetSiteAccessFunctions(SiteCohorts sitecohorts)
-        {
-             Cohort.addlitter = sitecohorts.AddLitter;
-             Cohort.addwoodydebris = sitecohorts.AddWoodyDebris;
-             Cohort.ecoregion = sitecohorts.Ecoregion;
-        }
-        
-
-        public void CalculateDefoliation(ActiveSite site, int SiteAboveGroundBiomass)
-        {
-            int abovegroundBiomass = (int)((1 - species.FracBelowG) * biomass) + (int)fol;
-            defolProp = (float)Landis.Library.Biomass.CohortDefoliation.Compute(site, species, abovegroundBiomass, SiteAboveGroundBiomass);
-        }
-
-<<<<<<< HEAD
-        public bool CalculatePhotosynthesis(float PrecInByCanopyLayer,int precipCount, float LeakagePerCohort, IHydrology hydrology, ref float SubCanopyPar, float o3_cum, float o3_month, int subCanopyIndex, int layerCount, ref float O3Effect, float frostFreeSoilDepth)
-         {            
-
-            
-            bool success = true;
-            float lastO3Effect = O3Effect;
-            O3Effect = 0;
-
-=======
-        public bool CalculatePhotosynthesis(float PrecInByCanopyLayer, int precipCount, double LeakageFrac, IHydrology hydrology, ref float SubCanopyPar, float frostFreeSoilDepth, float MeltInByCanopyLayer)
-        {
-            
-            bool success = true;
-            
-            // permafrost
->>>>>>> 482b2666
-            float frostFreeProp = Math.Min(1.0F,frostFreeSoilDepth / ecoregion.RootingDepth);
-
-
-          
-            // Leaf area index for the subcanopy layer by index. Function of specific leaf weight SLWMAX and the depth of the canopy
-            // Depth of the canopy is expressed by the mass of foliage above this subcanopy layer (i.e. slwdel * index/imax *fol)
-            LAI[index] = (1 / (float)PlugIn.IMAX) * fol / (species.SLWmax - species.SLWDel * index * (1 / (float)PlugIn.IMAX) * fol);
-            
-            // Precipitation interception has a max in the upper canopy and decreases exponentially through the canopy
-            //Interception[index] = PrecInByCanopyLayer * (float)(1 - Math.Exp(-1 * ecoregion.PrecIntConst * LAI[index]));
-            //if (Interception[index] > PrecInByCanopyLayer) throw new System.Exception("Error adding water, PrecInByCanopyLayer = " + PrecInByCanopyLayer + " Interception[index] = " + Interception[index]);
-            
-            // If more than one precip event assigned to layer, repeat precip, runoff, leakage for all events prior to respiration
-            for (int p = 1; p <= precipCount; p++)
-            {
-
-                // Add thawed soil water to soil moisture - assumes frozen soil is at field capacity
-                success = hydrology.AddWater(MeltInByCanopyLayer);
-                if (success == false) throw new System.Exception("Error adding water, MeltInByCanopyLayer = " + MeltInByCanopyLayer + " water = " + hydrology.Water);
-
-
-                // Incoming precipitation
-                //float waterIn = PrecInByCanopyLayer  - Interception[index]; //mm   
-                float precipIn = PrecInByCanopyLayer; //mm 
-
-                // Instantaneous runoff (excess of porosity)
-                float runoff = Math.Min(precipIn, Math.Max(hydrology.Water - (ecoregion.Porosity * frostFreeProp), 0));
-                Hydrology.RunOff += runoff;
-
-                float waterIn = precipIn - runoff;
-
-                // Add incoming precipitation to soil moisture
-                success = hydrology.AddWater(waterIn);
-                if (success == false) throw new System.Exception("Error adding water, waterIn = " + waterIn + " water = " + hydrology.Water);
-                               
-                // Leakage only occurs following precipitation events
-                if (waterIn > 0)
-                {
-                    float leakageFrostReduction = 1.0F;
-                    if(frostFreeSoilDepth < ecoregion.RootingDepth + PlugIn.LeakageFrostDepth)
-                    {
-                        if(frostFreeSoilDepth < ecoregion.RootingDepth)
-                        {
-                            leakageFrostReduction = 0.0F;
-                        }
-                        else
-                        {
-                            leakageFrostReduction = 1.0F / PlugIn.LeakageFrostDepth * (frostFreeSoilDepth - ecoregion.RootingDepth);
-                        }
-                    }
-                    float leakage = Math.Max((float)LeakagePerCohort * leakageFrostReduction * (hydrology.Water - (ecoregion.FieldCap * frostFreeProp)), 0);
-                    Hydrology.Leakage += leakage;
-
-                    // Remove fast leakage
-                    success = hydrology.AddWater(-1 * leakage);
-                    if (success == false) throw new System.Exception("Error adding water, Hydrology.Leakage = " + Hydrology.Leakage + " water = " + hydrology.Water);
-                }
-                if (frostFreeProp < 1.0)
-                {
-                    // water in frozen soil is not accessible - treat it as if it leaked out
-                    float frozenLimit = ecoregion.FieldCap * frostFreeProp;
-                    float frozenWater = hydrology.Water - frozenLimit;
-                    // Remove froxen water
-                    success = hydrology.AddWater(-1 * frozenWater);
-                    if (success == false) throw new System.Exception("Error adding water, frozenWater = " + frozenWater + " water = " + hydrology.Water);
-                }
-            }
-            // Maintenance respiration depends on biomass,  non soluble carbon and temperature
-            MaintenanceRespiration[index] = (1 / (float)PlugIn.IMAX) * (float)Math.Min(NSC, ecoregion.Variables[Species.Name].MaintRespFTempResp * biomass);//gC //IMAXinverse
-            
-            // Subtract mainenance respiration (gC/mo)
-            nsc -= MaintenanceRespiration[index];
-
-            // Woody decomposition: do once per year to reduce unnescessary computation time so with the last subcanopy layer 
-            if (index == PlugIn.IMAX - 1)
-            {
-                // In the first month
-                if (ecoregion.Variables.Month == (int)Constants.Months.January)
-                {
-                    //Check if nscfrac is below threshold to determine if cohort is alive
-                    if (!this.IsAlive)
-                    {
-                        nsc = 0.0F;  // if cohort is dead, nsc goes to zero and becomes functionally dead even though not removed until end of timestep
-                    }
-                    float woodSenescence = Senescence();
-                    addwoodydebris(woodSenescence, species.KWdLit);
-                    lastWoodySenescence = woodSenescence;
-
-                    // Release of nsc, will be added to biomass components next year
-                    // Assumed that NSC will have a minimum concentration, excess is allocated to biomass
-                    float Allocation = Math.Max(nsc - (species.DNSC * FActiveBiom * biomass), 0);
-                    biomass += Allocation;
-                    biomassmax = Math.Max(biomassmax, biomass);
-                    nsc -= Allocation;
-
-                    age++;
-                }
-            }
-            
-            // When LeafOn becomes false for the first time in a year
-            if(ecoregion.Variables.Tmin < this.SpeciesPNET.PsnTMin)
-            {
-                if (leaf_on == true)
-                {
-                    leaf_on = false;
-                    float foliageSenescence = FoliageSenescence();
-                    addlitter(foliageSenescence, SpeciesPNET);
-                    lastFoliageSenescence = foliageSenescence;
-
-                }
-            }
-            else  
-            {
-                leaf_on = true;
-            }
-
-            if (leaf_on)
-            {
-                // Foliage linearly increases with active biomass
-                float IdealFol = (species.FracFol * FActiveBiom * biomass);
-
-                // If the tree should have more filiage than it currently has
-                if (IdealFol > fol)
-                {
-                    // Foliage allocation depends on availability of NSC (allows deficit at this time so no min nsc)
-                    // carbon fraction of biomass to convert C to DW
-                    float Folalloc = Math.Max(0, Math.Min(nsc, species.CFracBiomass * (IdealFol - fol))); // gC/mo
-
-                    // Add foliage allocation to foliage
-                    fol += Folalloc / species.CFracBiomass;// gDW
-
-                    // Subtract from NSC
-                    nsc -= Folalloc;
-                }
-            }
-            // Leaf area index for the subcanopy layer by index. Function of specific leaf weight SLWMAX and the depth of the canopy
-            // Depth of the canopy is expressed by the mass of foliage above this subcanopy layer (i.e. slwdel * index/imax *fol)
-            LAI[index] = (1 / (float)PlugIn.IMAX) * fol / (species.SLWmax - species.SLWDel * index * (1 / (float)PlugIn.IMAX) * fol);
-            
-            //  Apply defoliation in month of june
-            if ((PlugIn.ModelCore.CurrentTime > 0) && (ecoregion.Variables.Month == (int)Constants.Months.June))
-            {
-                if (DefolProp > 0)
-                {
-                    //Adjust defol prop for foliage longevity - defol only affects current foliage
-                    float adjDefol = DefolProp * species.TOfol;
-                    ReduceFoliage(adjDefol);
-                    // Update LAI after defoliation
-                    LAI[index] = (1 / (float)PlugIn.IMAX) * fol / (species.SLWmax - species.SLWDel * index * (1 / (float)PlugIn.IMAX) * fol);
-                }
-            
-            }
-
-            // Adjust HalfSat for CO2 effect
-            float halfSatIntercept = species.HalfSat - 350 * species.CO2HalfSatEff;
-            adjHalfSat = species.CO2HalfSatEff * ecoregion.Variables.CO2 + halfSatIntercept;
-            // Reduction factor for radiation on photosynthesis
-            FRad[index] = ComputeFrad(SubCanopyPar, adjHalfSat);
-            
-            
-
-            // Below-canopy PAR if updated after each subcanopy layer
-            SubCanopyPar *= (float)Math.Exp(-species.K * LAI[index]);
-
-            // Get pressure head given ecoregion and soil water content (latter in hydrology)
-            float PressureHead = hydrology.GetPressureHead(ecoregion);
-
-            // Reduction water for sub or supra optimal soil water content
-            float fWaterOzone = 1.0f;  //fWater for ozone functions; ignores H2 parameter because only impacts when drought-stressed
-            if (PlugIn.ModelCore.CurrentTime > 0)
-            {
-                FWater[index] = ComputeFWater(species.H2, species.H3, species.H4, PressureHead);
-                fWaterOzone = ComputeFWater(0, species.H3, species.H4, PressureHead);
-            }
-            else // Ignore H2 parameter during spinup
-            {
-                FWater[index] = ComputeFWater(0, species.H3, species.H4, PressureHead);
-                fWaterOzone = FWater[index];
-            }
-            
-      
-
-            // FoliarN adjusted based on canopy position (FRad)
-            float folN_slope = species.FolNSlope; //Slope for linear FolN relationship
-            float folN_int = species.FolNInt; //Intercept for linear FolN relationship
-            adjFolN = (FRad[index] * folN_slope + folN_int) * species.FolN; // Linear reduction (with intercept) in FolN with canopy depth (FRad)
-            AdjFolN[index] = adjFolN;  // Stored for output
-
-
-            float ciModifier = fWaterOzone; // if no ozone, ciModifier defaults to fWater
-            if (o3_cum > 0)
-            {
-                // Regression coefs estimated from New 3 algorithm for Ozone drought.xlsx
-                // https://usfs.box.com/s/eksrr4d7fli8kr9r4knfr7byfy9r5z0i
-                // Uses data provided by Yasutomo Hoshika and Elena Paoletti
-                float ciMod_tol = (float)(fWaterOzone + (-0.021 * fWaterOzone + 0.0087) * o3_cum);
-                ciMod_tol = Math.Min(ciMod_tol, 1.0f);
-                float ciMod_int = (float)(fWaterOzone + (-0.0148 * fWaterOzone + 0.0062) * o3_cum);
-                ciMod_int = Math.Min(ciMod_int, 1.0f);
-                float ciMod_sens = (float)(fWaterOzone + (-0.0176 * fWaterOzone + 0.0118) * o3_cum);
-                ciMod_sens = Math.Min(ciMod_sens, 1.0f);                              
-                if ((species.O3StomataSens == "Sensitive") || (species.O3StomataSens == "Sens"))
-                    ciModifier = ciMod_sens;
-                else if ((species.O3StomataSens == "Tolerant") || (species.O3StomataSens == "Tol"))
-                    ciModifier = ciMod_tol;
-                else if ((species.O3StomataSens == "Intermediate") || (species.O3StomataSens == "Int"))
-                    ciModifier = ciMod_int;
-                else
-                {
-                    throw new System.Exception("Ozone data provided, but species O3StomataSens is not set to Sensitive, Tolerant or Intermediate");
-                }
-            }
-
-            CiModifier[index] = ciModifier;  // Stored for output
-
-            // If trees are physiologically active
-            if (leaf_on)
-            {
-                // CO2 ratio internal to the leaf versus external
-                float cicaRatio = (-0.075f * adjFolN) + 0.875f;  
-                float modCiCaRatio = cicaRatio * ciModifier;
-                // Reference co2 ratio
-                float ci350 = 350 * modCiCaRatio;
-                // Elevated leaf internal co2 concentration
-                float ciElev = ecoregion.Variables.CO2 * modCiCaRatio;
-                float Ca_Ci = ecoregion.Variables.CO2 - ciElev;
-
-                // Franks method
-                // (Franks,2013, New Phytologist, 197:1077-1094)
-                float Gamma = 40; // 40; Gamma is the CO2 compensation point (the point at which photorespiration balances exactly with photosynthesis.  Assumed to be 40 based on leaf temp is assumed to be 25 C
-
-                // Modified Gamma based on air temp
-                // Tested here but removed for release v3.0
-                // Bernacchi et al. 2002. Plant Physiology 130, 1992-1998
-                // Gamma* = e^(13.49-24.46/RTk) [R is universal gas constant = 0.008314 kJ/J/mole, Tk is absolute temperature]
-                //float Gamma_T = (float) Math.Exp(13.49 - 24.46 / (0.008314 * (ecoregion.Variables.Tday + 273)));
-
-                float Ca0 = 350;  // 350
-                float Ca0_adj = Ca0 * cicaRatio;  // Calculated internal concentration given external 350
-
-
-                // Franks method (Franks,2013, New Phytologist, 197:1077-1094)
-                float delamax = (ecoregion.Variables.CO2 - Gamma) / (ecoregion.Variables.CO2 + 2 * Gamma) * (Ca0 + 2 * Gamma) / (Ca0 - Gamma);
-                if (delamax < 0)
-                {
-                    delamax = 0;
-                }
-
-                // Franks method (Franks,2013, New Phytologist, 197:1077-1094)
-                // Adj Ca0
-                float delamax_adj = (ecoregion.Variables.CO2 - Gamma) / (ecoregion.Variables.CO2 + 2 * Gamma) * (Ca0_adj + 2 * Gamma) / (Ca0_adj - Gamma);
-                if (delamax_adj < 0)
-                {
-                    delamax_adj = 0;
-                }
-                
-                // Modified Franks method - by M. Kubiske
-                // substitute ciElev for CO2
-                float delamaxCi = (ciElev - Gamma) / (ciElev + 2 * Gamma) * (Ca0 + 2 * Gamma) / (Ca0 - Gamma);
-                if (delamaxCi < 0)
-                {
-                    delamaxCi = 0;
-                }
-                
-                // Modified Franks method - by M. Kubiske
-                // substitute ciElev for CO2
-                // adjusted Ca0
-                float delamaxCi_adj = (ciElev - Gamma) / (ciElev + 2 * Gamma) * (Ca0_adj + 2 * Gamma) / (Ca0_adj - Gamma);
-                if (delamaxCi_adj < 0)
-                {
-                    delamaxCi_adj = 0;
-                }
-
-                // Choose between delamax methods here:
-                DelAmax[index] = delamax;  // Franks
-                //DelAmax[index] = delamax_adj;  // Franks with adjusted Ca0
-                //DelAmax[index] = delamaxCi;  // Modified Franks
-                //DelAmax[index] = delamaxCi_adj;  // Modified Franks with adjusted Ca0
-
-                // M. Kubiske method for wue calculation:  Improved methods for calculating WUE and Transpiration in PnET.
-                float V = (float)(8314.47 * (ecoregion.Variables.Tmin + 273) / 101.3);
-                float JCO2 = (float)(0.139 * ((ecoregion.Variables.CO2 - ciElev) / V) * 0.00001);
-                float JH2O = ecoregion.Variables[species.Name].JH2O * ciModifier;
-                float wue = (JCO2 / JH2O) * (44 / 18);  //44=mol wt CO2; 18=mol wt H2O; constant =2.44444444444444
-
-                float Amax = (float)(delamaxCi * (species.AmaxA + ecoregion.Variables[species.Name].AmaxB_CO2 * adjFolN)); 
-
-                //Reference net Psn (lab conditions) in gC/g Fol/month
-                float RefNetPsn = ecoregion.Variables.DaySpan * (Amax * ecoregion.Variables[species.Name].DVPD * ecoregion.Variables.Daylength * Constants.MC) / Constants.billion;
-
-                // PSN (gC/g Fol/month) reference net psn in a given temperature
-                float FTempPSNRefNetPsn = ecoregion.Variables[species.Name].FTempPSN * RefNetPsn;
-
-                // Compute net psn from stress factors and reference net psn (gC/g Fol/month)
-                // FTempPSNRefNetPsn units are gC/g Fol/mo
-                float nonOzoneNetPsn = (1 / (float)PlugIn.IMAX) * FWater[index] * FRad[index] * Fage * FTempPSNRefNetPsn * fol;  // gC/m2 ground/mo
-               
-                // Convert Psn gC/m2 ground/mo to umolCO2/m2 fol/s
-                // netPsn_ground = LayerNestPsn*1000000umol*(1mol/12gC) * (1/(60s*60min*14hr*30day))
-                float netPsn_ground = nonOzoneNetPsn * 1000000F * (1F / 12F) * (1F / (ecoregion.Variables.Daylength * ecoregion.Variables.DaySpan));
-                float netPsn_leaf_s = 0;
-                if (netPsn_ground > 0 && LAI[index] > 0)
-                {
-                    // nesPsn_leaf_s = NetPsn_ground*(1/LAI){m2 fol/m2 ground}
-                    netPsn_leaf_s = netPsn_ground * (1F / LAI[index]);
-                    if(float.IsInfinity(netPsn_leaf_s))
-                    {
-                        netPsn_leaf_s = 0;
-                    }
-                }
-
-                //Calculate water vapor conductance (gwv) from Psn and Ci; Kubiske Conductance_5.xlsx
-                //gwv_mol = NetPsn_leaf_s /(Ca-Ci) {umol/mol} * 1.6(molH20/molCO2)*1000 {mmol/mol}
-                float gwv_mol = (float)(netPsn_leaf_s / (Ca_Ci) * 1.6 * 1000);
-                //gwv = gwv_mol / (444.5 - 1.3667*Tc)*10    {denominator is from Koerner et al. 1979 (Sheet 3),  Tc = temp in degrees C, * 10 converts from cm to mm.  
-                float gwv = (float) (gwv_mol / (444.5 - 1.3667 * ecoregion.Variables.Tave) * 10);
-
-                // Calculate gwv from Psn using Ollinger equation
-                // g = -0.3133+0.8126*NetPsn_leaf_s
-                //float g = (float) (-0.3133 + 0.8126 * netPsn_leaf_s);
-
-                // Reduction factor for ozone on photosynthesis
-                if (o3_month > 0)
-                {
-                    float o3Coeff = species.O3GrowthSens;
-                    O3Effect = ComputeO3Effect_PnET(o3_month, delamaxCi, netPsn_leaf_s, subCanopyIndex, layerCount, fol, lastO3Effect, gwv, LAI[index], o3Coeff);
-                }
-                else
-                { O3Effect = 0; }
-                FOzone[index] = 1 - O3Effect;
-               
-
-                //Apply reduction factor for Ozone
-                NetPsn[index] = nonOzoneNetPsn * FOzone[index];
-
-                // Net foliage respiration depends on reference psn (AMAX)
-                //float FTempRespDayRefResp = ecoregion.Variables[species.Name].FTempRespDay * ecoregion.Variables.DaySpan * ecoregion.Variables.Daylength * Constants.MC / Constants.billion * ecoregion.Variables[species.Name].Amax;
-                //Subistitute 24 hours in place of DayLength because foliar respiration does occur at night.  FTempRespDay uses Tave temps reflecting both day and night temperatures.
-                float FTempRespDayRefResp = ecoregion.Variables[species.Name].FTempRespDay * ecoregion.Variables.DaySpan * (Constants.SecondsPerHour * 24) * Constants.MC / Constants.billion * Amax;
-                
-                // Actal foliage respiration (growth respiration) 
-                FolResp[index] = FWater[index] * FTempRespDayRefResp * fol / (float)PlugIn.IMAX;
-                
-                // Gross psn depends on net psn and foliage respiration
-                GrossPsn[index] = NetPsn[index] + FolResp[index];
-
-                // M. Kubiske equation for transpiration: Improved methods for calculating WUE and Transpiration in PnET.
-                // JH2O has been modified by CiModifier to reduce water use efficiency
-                Transpiration[index] = (float)(0.01227 * (GrossPsn[index] / (JCO2 / JH2O)));
- 
-                // Subtract transpiration from hydrology
-                success = hydrology.AddWater(-1 * Transpiration[index]);
-                if (success == false) throw new System.Exception("Error adding water, Transpiration = " + Transpiration[index] + " water = " + hydrology.Water);
-
-                // Add net psn to non soluble carbons
-                nsc += NetPsn[index];
-             
-            }
-            else
-            {
-                // Reset subcanopy layer values
-                NetPsn[index] = 0;
-                FolResp[index] = 0;
-                GrossPsn[index] = 0;
-                Transpiration[index] = 0;
-                FOzone[index] = 1;
-
-            }
-           
-            if (index < PlugIn.IMAX - 1) index++;
-            return success;
-        }
-
-        // Based on Michaelis-Menten saturation curve
-        // https://en.wikibooks.org/wiki/Structural_Biochemistry/Enzyme/Michaelis_and_Menten_Equation
-        public static float ComputeFrad(float Radiation, float HalfSat)
-        {
-            // Derived from Michaelis-Menton equation
-            // https://en.wikibooks.org/wiki/Structural_Biochemistry/Enzyme/Michaelis_and_Menten_Equation
-
-            return Radiation / (Radiation + HalfSat);
-        }
-        public static float ComputeFWater(float H2, float H3, float H4, float pressurehead)
-        {
-            // Compute water stress
-            if (pressurehead < 0 || pressurehead > H4) return 0;
-            else if (pressurehead > H3) return 1 - ((pressurehead - H3) / (H4 - H3));
-            else if (pressurehead < H2) return pressurehead / H2;
-            else return 1;
-        }
-
-        public static float ComputeO3Effect_PnET(float o3, float delAmax, float netPsn_leaf_s, int Layer, int nLayers, float FolMass, float lastO3Effect, float gwv, float layerLAI, float o3Coeff)
-        {
-            float currentO3Effect = 1.0F;
-            float droughtO3Frac = 1.0F; // Not using droughtO3Frac from PnET code per M. Kubiske and A. Chappelka
-            //float kO3Eff = 0.0026F;  // Generic coefficient from Ollinger
-            float kO3Eff = 0.0026F * o3Coeff;  // Scaled by species using input parameters
-            
-
-            float O3Prof = (float)(0.6163 + (0.00105 * FolMass));
-            float RelLayer = (float)Layer / (float)nLayers;
-            float relO3 = Math.Min(1,1 - (RelLayer * O3Prof) * (RelLayer * O3Prof) * (RelLayer * O3Prof));
-            // Kubiske method (using gwv in place of conductance
-            currentO3Effect = (float)Math.Min(1, (lastO3Effect * droughtO3Frac) + (kO3Eff * gwv * o3 * relO3));
-
-            // Ollinger method
-            // Calculations for gsSlope and gsInt could be moved back to EcoregionPnETVariables since they only depend on delamax
-            //float gsSlope=(float)((-1.1309*delAmax)+1.9762);
-            //float gsInt = (float)((0.4656 * delAmax) - 0.9701);
-            //float conductance = Math.Max(0, (gsInt + (gsSlope * netPsn_leaf_s)) * (1 - lastO3Effect));
-            //float currentO3Effect_conductance = (float)Math.Min(1, (lastO3Effect * droughtO3Frac) + (kO3Eff * conductance * o3 * relO3));
-
-            // Tested here but removed for release v3.0
-            //string OzoneConductance = ((Parameter<string>)PlugIn.GetParameter(Names.OzoneConductance)).Value;
-            //if (OzoneConductance == "Kubiske")
-            //    return currentO3Effect;
-            //else if (OzoneConductance == "Ollinger")
-            //    return currentO3Effect_conductance;
-            //else
-            //{
-            //    System.Console.WriteLine("OzoneConductance is not Kubiske or Ollinger.  Using Kubiske by default");
-            //    return currentO3Effect;
-            //}
-
-            return currentO3Effect;
-            
-        }
-        public int ComputeNonWoodyBiomass(ActiveSite site)
-        {
-            return (int)(fol);
-        }
-        public static Percentage ComputeNonWoodyPercentage(Cohort cohort, ActiveSite site)
-        {
-            return new Percentage(cohort.fol / (cohort.Wood + cohort.Fol));
-        }
-        public void InitializeOutput(string SiteName, ushort YearOfBirth)
-        {
-            cohortoutput = new LocalOutput(SiteName, "Cohort_" + Species.Name + "_" + YearOfBirth + ".csv", OutputHeader);
-       
-        }
-        public float SumLAI
-        {
-            get {
-                return LAI.Sum();
-            }
-
-        }
-        public void UpdateCohortData(IEcoregionPnETVariables monthdata )
-        {
-            float netPsnSum = NetPsn.Sum();
-            float transpirationSum = Transpiration.Sum();
-            float JCO2_JH2O = 0;
-            if(transpirationSum > 0)
-                JCO2_JH2O = (float) (0.01227 * (netPsnSum / transpirationSum));
-            float WUE = JCO2_JH2O * ((float)44 / (float)18); //44=mol wt CO2; 18=mol wt H2O; constant =2.44444444444444
-
-            // Cohort output file
-            string s = Math.Round(monthdata.Year, 2) + "," +
-                        Age + "," +
-                        Layer + "," +
-                       SumLAI + "," +
-                       GrossPsn.Sum() + "," +
-                       FolResp.Sum() + "," +
-                       MaintenanceRespiration.Sum() + "," +
-                       netPsnSum + "," +                  // Sum over canopy layers
-                       transpirationSum + "," +
-                       WUE.ToString() + "," +
-                       fol + "," +
-                       Root + "," +
-                       Wood + "," +
-                       NSC + "," +
-                       NSCfrac + "," +
-                       FWater.Average() + "," +
-                       FRad.Average() + "," +
-                       FOzone.Average() + "," +
-                       DelAmax.Average() + "," +
-                       monthdata[Species.Name].FTempPSN + "," +
-                       monthdata[Species.Name].FTempRespWeightedDayAndNight + "," +
-                       Fage + "," +
-                       leaf_on + "," +
-                       FActiveBiom + "," +
-                       AdjFolN.Average() + "," +
-                       CiModifier.Average() + ","+
-                       adjHalfSat + ",";
-             
-            cohortoutput.Add(s);
-
-       
-        }
-
-        public string OutputHeader
-        {
-            get
-            { 
-                // Cohort output file header
-                string hdr = OutputHeaders.Time + "," +
-                            OutputHeaders.Age + "," +
-                            OutputHeaders.Layer + "," +
-                            OutputHeaders.LAI + "," +
-                            OutputHeaders.GrossPsn + "," +
-                            OutputHeaders.FolResp + "," +
-                            OutputHeaders.MaintResp + "," +
-                            OutputHeaders.NetPsn + "," +
-                            OutputHeaders.Transpiration + "," +
-                            OutputHeaders.WUE + "," +
-                            OutputHeaders.Fol + "," +
-                            OutputHeaders.Root + "," +
-                            OutputHeaders.Wood + "," +
-                            OutputHeaders.NSC + "," +
-                            OutputHeaders.NSCfrac + "," +
-                            OutputHeaders.fWater + "," +
-                            OutputHeaders.fRad + "," +
-                            OutputHeaders.FOzone + "," +
-                            OutputHeaders.DelAMax + "," +
-                            OutputHeaders.fTemp_psn + "," +
-                            OutputHeaders.fTemp_resp + "," +
-                            OutputHeaders.fage + "," +
-                            OutputHeaders.LeafOn + "," +
-                            OutputHeaders.FActiveBiom + "," +
-                            OutputHeaders.AdjFolN + "," +
-                            OutputHeaders.CiModifier + ","+
-                            OutputHeaders.AdjHalfSat + ",";
-
-                return hdr;
-            }
-        }
-        public void WriteCohortData()
-        {
-            cohortoutput.Write();
-         
-        }
-         
-        public float FActiveBiom
-        {
-            get
-            {
-                return (float)Math.Exp(-species.FrActWd * biomass);
-            }
-        }
-        public bool IsAlive
-        {
-            // Determine if cohort is alive. It is assumed that a cohort is dead when 
-            // NSC decline below 1% of biomass
-            get
-            {
-                return NSCfrac > 0.01F;
-            }
-        }
-        public float FoliageSenescence()
-        {
-            // If it is fall 
-            float Litter = species.TOfol * fol;
-            // If cohort is dead, then all foliage is lost
-            if (NSCfrac <= 0.01F)
-                Litter = fol;
-            fol -= Litter;
-
-            return Litter;
-
-        }
-        
-        public float Senescence()
-        {
-            float senescence = ((Root * species.TOroot) + Wood * species.TOwood);
-            biomass -= senescence;
-
-            return senescence;
-        }
-
-        public void ReduceFoliage(double fraction)
-        {
-            fol *= (float)(1.0 - fraction);
-        }
-        public void ReduceBiomass(object sitecohorts, double fraction, ExtensionType disturbanceType)
-        {
-            Allocation.Allocate(sitecohorts, this, disturbanceType, fraction);
-
-            biomass *= (float)(1.0 - fraction);
-            fol *= (float)(1.0 - fraction);
-
-            
-
-        }
-
-        //---------------------------------------------------------------------
-        /// <summary>
-        /// Raises a Cohort.AgeOnlyDeathEvent.
-        /// </summary>
-        public static void RaiseDeathEvent(object sender,
-                                Cohort cohort, 
-                                ActiveSite site,
-                                ExtensionType disturbanceType)
-        {
-            //if (AgeOnlyDeathEvent != null)
-            //{
-            //    AgeOnlyDeathEvent(sender, new Landis.Library.BiomassCohorts.DeathEventArgs(cohort, site, disturbanceType));
-            //}
-            if (DeathEvent != null)
-            {
-                DeathEvent(sender, new Landis.Library.BiomassCohorts.DeathEventArgs(cohort, site, disturbanceType));
-            }
-           
-        }
-
-        
-    } 
-}
+// uses dominance to allocate psn and subtract transpiration from soil water, average cohort vars over layer
+
+using Landis.SpatialModeling;
+using Landis.Core;
+using Edu.Wisc.Forest.Flel.Util;
+using System;
+using System.Collections.Generic;
+using System.Linq;
+
+namespace Landis.Extension.Succession.BiomassPnET 
+{
+    public class Cohort : Landis.Library.AgeOnlyCohorts.ICohort, Landis.Library.BiomassCohorts.ICohort 
+    {
+        public static event Landis.Library.BiomassCohorts.DeathEventHandler<Landis.Library.BiomassCohorts.DeathEventArgs> DeathEvent;
+        public static event Landis.Library.BiomassCohorts.DeathEventHandler<Landis.Library.BiomassCohorts.DeathEventArgs> AgeOnlyDeathEvent;
+
+        public byte Layer;
+
+        public delegate void SubtractTranspiration(float transpiration, ISpeciesPNET Species);
+        public delegate void AddWoodyDebris(float Litter, float KWdLit);
+        public delegate void AddLitter(float AddLitter, ISpeciesPNET Species);
+
+        private bool leaf_on = true;
+
+        public static IEcoregionPnET ecoregion;
+
+        public static AddWoodyDebris addwoodydebris;
+        
+        public static AddLitter addlitter;
+        
+        private float biomassmax;
+        private float biomass; // root + wood
+        private float fol;
+        private float nsc;
+        private ushort age;
+        private float defolProp; //BRM
+        private float lastWoodySenescence; // last recorded woody senescence
+        private float lastFoliageSenescence; // last recorded foliage senescence
+        private float adjHalfSat;
+        private float adjFolN;
+
+        public ushort index;
+        
+        private ISpeciesPNET species;
+        private LocalOutput cohortoutput;
+
+        // Leaf area index per subcanopy layer (m/m)
+        public float[] LAI = null;
+
+        // Gross photosynthesis (gC/mo)
+        public float[] GrossPsn = null;
+
+        // Foliar respiration (gC/mo)
+        public float[] FolResp = null;
+
+        // Net photosynthesis (gC/mo)
+        public float[] NetPsn = null;
+
+        // Mainenance respiration (gC/mo)
+        public float[] MaintenanceRespiration = null;
+
+        // Transpiration (mm/mo)
+        public float[] Transpiration = null;
+        
+        // Reduction factor for suboptimal radiation on growth
+        public float[] FRad = null;
+        
+        // Reduction factor for suboptimal or supra optimal water 
+        public float[] FWater = null;
+
+        // O3Effect by sublayer
+        //public float[] O3Effect = null;
+
+        // Reduction factor for ozone 
+        public float[] FOzone = null;
+
+        // Interception (mm/mo)
+        public float[] Interception = null;
+
+        // Adjustment folN based on fRad
+        public float[] AdjFolN = null;
+
+        // Modifier of CiCa ratio based on fWater and Ozone
+        public float[] CiModifier = null;
+
+        // Adjustment to Amax based on CO2
+        public float[] DelAmax = null;
+
+
+        public void InitializeSubLayers()
+        {
+            // Initialize subcanopy layers
+            index = 0;
+            LAI = new float[PlugIn.IMAX];
+            GrossPsn = new float[PlugIn.IMAX];
+            FolResp = new float[PlugIn.IMAX];
+            NetPsn = new float[PlugIn.IMAX];
+            Transpiration = new float[PlugIn.IMAX];
+            FRad = new float[PlugIn.IMAX];
+            FWater = new float[PlugIn.IMAX];
+            //O3Effect = new float[PlugIn.IMAX];
+            FOzone = new float[PlugIn.IMAX];
+            MaintenanceRespiration = new float[PlugIn.IMAX];
+            Interception = new float[PlugIn.IMAX];
+            AdjFolN = new float[PlugIn.IMAX];
+            CiModifier = new float[PlugIn.IMAX];
+            DelAmax = new float[PlugIn.IMAX];
+        }
+        public void NullSubLayers()
+        {
+            // Reset values for subcanopy layers
+            LAI = null;
+            GrossPsn = null;
+            FolResp = null;
+            NetPsn = null;
+            Transpiration = null;
+            FRad = null;
+            FWater = null;
+            FOzone = null;
+            MaintenanceRespiration = null;
+            Interception = null;
+            AdjFolN = null;
+            CiModifier = null;
+            DelAmax = null;
+        }
+        //public void NullO3SubLayers()
+        //{
+        //    // Reset values for subcanopy layers
+        //    O3Effect = null;
+        //}
+      
+        public ushort Age
+        {
+            get
+            {
+                return age;
+            }
+        }
+        // Non soluble carbons
+        public float NSC
+        {
+            get
+            {
+                return nsc;
+            }
+        }
+        // Foliage (g/m2)
+        public float Fol
+        {
+            get
+            {
+                return fol;
+            }
+        }
+        // Aboveground Biomass (g/m2)
+        public int Biomass
+        {
+            get
+            {
+                return (int)((1 - species.FracBelowG) * biomass) + (int)fol;
+            }
+        }
+        // Total Biomass (root + wood) (g/m2)
+        public int TotalBiomass
+        {
+            get
+            {
+                return (int)biomass;
+            }
+        }
+        // Wood (g/m2)
+        public uint Wood
+        {
+            get
+            {
+                return (uint)((1 - species.FracBelowG) * biomass);
+            }
+        }
+        // Root (g/m2)
+        public uint Root
+        {
+            get
+            {
+                return (uint)(species.FracBelowG * biomass);
+            }
+        }
+        
+        // Max biomass achived in the cohorts' life time. 
+        // This value remains high after the cohort has reached its 
+        // peak biomass. It is used to determine canopy layers where
+        // it prevents that a cohort could descent in the canopy when 
+        // it declines (g/m2)
+        public float BiomassMax
+        {
+            get
+            {
+                return biomassmax;
+            }
+        }
+        // Get totals for the
+        public void Accumulate(Cohort c)
+        {
+            biomass += c.biomass;
+            biomassmax = Math.Max(biomassmax, biomass);
+            fol += c.Fol;
+        }
+
+        // Add dead wood to last senescence
+        public void AccumulateWoodySenescence (int senescence)
+        {
+            lastWoodySenescence += senescence;
+        }
+
+        // Add dead foliage to last senescence
+        public void AccumulateFoliageSenescence(int senescence)
+        {
+            lastFoliageSenescence += senescence;
+        }
+
+        // Growth reduction factor for age
+        float Fage
+        {
+            get
+            {
+                return Math.Max(0, 1 - (float)Math.Pow((age / (float)species.Longevity), species.PsnAgeRed));
+            }
+        }
+        // NSC fraction: measure for resources
+        public float NSCfrac
+        {
+            get
+            {
+                return nsc / (FActiveBiom * (biomass + fol));
+            }
+        }
+        // Species with PnET parameter additions
+        public ISpeciesPNET SpeciesPNET
+        {
+            get
+            {
+                return species;
+            }
+        }
+        // LANDIS species (without PnET parameter additions)
+        public Landis.Core.ISpecies Species
+        {
+            get
+            {
+                return PlugIn.SpeciesPnET[species];
+            }
+        }
+        // Defoliation proportion - BRM
+        public float DefolProp
+        {
+            get
+            {
+                return defolProp;
+            }
+        }
+
+        // Annual Woody Senescence (g/m2)
+        public int LastWoodySenescence
+        {
+            get
+            {
+                return (int)lastWoodySenescence;
+            }
+        }
+        // Annual Foliage Senescence (g/m2)
+        public int LastFoliageSenescence
+        {
+            get
+            {
+                return (int)lastFoliageSenescence;
+            }
+        }
+
+        // Constructor
+        public Cohort(ISpeciesPNET species, ushort year_of_birth, string SiteName)
+        {
+            this.species =  species;
+            age = 0; 
+           
+            this.nsc = (ushort)species.InitialNSC;
+           
+            // Initialize biomass assuming fixed concentration of NSC
+            this.biomass = (uint)(1F / species.DNSC * (ushort)species.InitialNSC);
+            
+            biomassmax = biomass;
+
+            // Then overwrite them if you need stuff for outputs
+            if (SiteName != null)
+            {
+                InitializeOutput(SiteName, year_of_birth);
+            }
+        }
+        public Cohort(Cohort cohort)
+        {
+            this.species = cohort.species;
+            this.age = cohort.age;
+            this.nsc = cohort.nsc;
+            this.biomass = cohort.biomass;
+            biomassmax = cohort.biomassmax;
+            this.fol = cohort.fol;
+        }
+        // Makes sure that litters are allocated to the appropriate site
+        public static void SetSiteAccessFunctions(SiteCohorts sitecohorts)
+        {
+             Cohort.addlitter = sitecohorts.AddLitter;
+             Cohort.addwoodydebris = sitecohorts.AddWoodyDebris;
+             Cohort.ecoregion = sitecohorts.Ecoregion;
+        }
+        
+
+        public void CalculateDefoliation(ActiveSite site, int SiteAboveGroundBiomass)
+        {
+            int abovegroundBiomass = (int)((1 - species.FracBelowG) * biomass) + (int)fol;
+            defolProp = (float)Landis.Library.Biomass.CohortDefoliation.Compute(site, species, abovegroundBiomass, SiteAboveGroundBiomass);
+        }
+
+        public bool CalculatePhotosynthesis(float PrecInByCanopyLayer,int precipCount, float LeakageFrac, IHydrology hydrology, ref float SubCanopyPar, float o3_cum, float o3_month, int subCanopyIndex, int layerCount, ref float O3Effect, float frostFreeSoilDepth, float MeltInByCanopyLayer)
+         {            
+
+            
+            bool success = true;
+            float lastO3Effect = O3Effect;
+            O3Effect = 0;
+
+            
+            // permafrost
+            float frostFreeProp = Math.Min(1.0F,frostFreeSoilDepth / ecoregion.RootingDepth);
+
+
+          
+            // Leaf area index for the subcanopy layer by index. Function of specific leaf weight SLWMAX and the depth of the canopy
+            // Depth of the canopy is expressed by the mass of foliage above this subcanopy layer (i.e. slwdel * index/imax *fol)
+            LAI[index] = (1 / (float)PlugIn.IMAX) * fol / (species.SLWmax - species.SLWDel * index * (1 / (float)PlugIn.IMAX) * fol);
+            
+            // Precipitation interception has a max in the upper canopy and decreases exponentially through the canopy
+            //Interception[index] = PrecInByCanopyLayer * (float)(1 - Math.Exp(-1 * ecoregion.PrecIntConst * LAI[index]));
+            //if (Interception[index] > PrecInByCanopyLayer) throw new System.Exception("Error adding water, PrecInByCanopyLayer = " + PrecInByCanopyLayer + " Interception[index] = " + Interception[index]);
+            
+            // If more than one precip event assigned to layer, repeat precip, runoff, leakage for all events prior to respiration
+            for (int p = 1; p <= precipCount; p++)
+            {
+
+                // Add thawed soil water to soil moisture - assumes frozen soil is at field capacity
+                success = hydrology.AddWater(MeltInByCanopyLayer);
+                if (success == false) throw new System.Exception("Error adding water, MeltInByCanopyLayer = " + MeltInByCanopyLayer + " water = " + hydrology.Water);
+
+
+                // Incoming precipitation
+                //float waterIn = PrecInByCanopyLayer  - Interception[index]; //mm   
+                float precipIn = PrecInByCanopyLayer; //mm 
+
+                // Instantaneous runoff (excess of porosity)
+                float runoff = Math.Min(precipIn, Math.Max(hydrology.Water - (ecoregion.Porosity * frostFreeProp), 0));
+                Hydrology.RunOff += runoff;
+
+                float waterIn = precipIn - runoff;
+
+                // Add incoming precipitation to soil moisture
+                success = hydrology.AddWater(waterIn);
+                if (success == false) throw new System.Exception("Error adding water, waterIn = " + waterIn + " water = " + hydrology.Water);
+                               
+                // Leakage only occurs following precipitation events
+                if (waterIn > 0)
+                {
+                    float leakageFrostReduction = 1.0F;
+                    if(frostFreeSoilDepth < ecoregion.RootingDepth + PlugIn.LeakageFrostDepth)
+                    {
+                        if(frostFreeSoilDepth < ecoregion.RootingDepth)
+                        {
+                            leakageFrostReduction = 0.0F;
+                        }
+                        else
+                        {
+                            leakageFrostReduction = 1.0F / PlugIn.LeakageFrostDepth * (frostFreeSoilDepth - ecoregion.RootingDepth);
+                        }
+                    }
+                    float leakage = Math.Max((float)LeakageFrac * leakageFrostReduction * (hydrology.Water - (ecoregion.FieldCap * frostFreeProp)), 0);
+                    Hydrology.Leakage += leakage;
+
+                    // Remove fast leakage
+                    success = hydrology.AddWater(-1 * leakage);
+                    if (success == false) throw new System.Exception("Error adding water, Hydrology.Leakage = " + Hydrology.Leakage + " water = " + hydrology.Water);
+                }
+                if (frostFreeProp < 1.0)
+                {
+                    // water in frozen soil is not accessible - treat it as if it leaked out
+                    float frozenLimit = ecoregion.FieldCap * frostFreeProp;
+                    float frozenWater = hydrology.Water - frozenLimit;
+                    // Remove froxen water
+                    success = hydrology.AddWater(-1 * frozenWater);
+                    if (success == false) throw new System.Exception("Error adding water, frozenWater = " + frozenWater + " water = " + hydrology.Water);
+                }
+            }
+            // Maintenance respiration depends on biomass,  non soluble carbon and temperature
+            MaintenanceRespiration[index] = (1 / (float)PlugIn.IMAX) * (float)Math.Min(NSC, ecoregion.Variables[Species.Name].MaintRespFTempResp * biomass);//gC //IMAXinverse
+            
+            // Subtract mainenance respiration (gC/mo)
+            nsc -= MaintenanceRespiration[index];
+
+            // Woody decomposition: do once per year to reduce unnescessary computation time so with the last subcanopy layer 
+            if (index == PlugIn.IMAX - 1)
+            {
+                // In the first month
+                if (ecoregion.Variables.Month == (int)Constants.Months.January)
+                {
+                    //Check if nscfrac is below threshold to determine if cohort is alive
+                    if (!this.IsAlive)
+                    {
+                        nsc = 0.0F;  // if cohort is dead, nsc goes to zero and becomes functionally dead even though not removed until end of timestep
+                    }
+                    float woodSenescence = Senescence();
+                    addwoodydebris(woodSenescence, species.KWdLit);
+                    lastWoodySenescence = woodSenescence;
+
+                    // Release of nsc, will be added to biomass components next year
+                    // Assumed that NSC will have a minimum concentration, excess is allocated to biomass
+                    float Allocation = Math.Max(nsc - (species.DNSC * FActiveBiom * biomass), 0);
+                    biomass += Allocation;
+                    biomassmax = Math.Max(biomassmax, biomass);
+                    nsc -= Allocation;
+
+                    age++;
+                }
+            }
+            
+            // When LeafOn becomes false for the first time in a year
+            if(ecoregion.Variables.Tmin < this.SpeciesPNET.PsnTMin)
+            {
+                if (leaf_on == true)
+                {
+                    leaf_on = false;
+                    float foliageSenescence = FoliageSenescence();
+                    addlitter(foliageSenescence, SpeciesPNET);
+                    lastFoliageSenescence = foliageSenescence;
+
+                }
+            }
+            else  
+            {
+                leaf_on = true;
+            }
+
+            if (leaf_on)
+            {
+                // Foliage linearly increases with active biomass
+                float IdealFol = (species.FracFol * FActiveBiom * biomass);
+
+                // If the tree should have more filiage than it currently has
+                if (IdealFol > fol)
+                {
+                    // Foliage allocation depends on availability of NSC (allows deficit at this time so no min nsc)
+                    // carbon fraction of biomass to convert C to DW
+                    float Folalloc = Math.Max(0, Math.Min(nsc, species.CFracBiomass * (IdealFol - fol))); // gC/mo
+
+                    // Add foliage allocation to foliage
+                    fol += Folalloc / species.CFracBiomass;// gDW
+
+                    // Subtract from NSC
+                    nsc -= Folalloc;
+                }
+            }
+            // Leaf area index for the subcanopy layer by index. Function of specific leaf weight SLWMAX and the depth of the canopy
+            // Depth of the canopy is expressed by the mass of foliage above this subcanopy layer (i.e. slwdel * index/imax *fol)
+            LAI[index] = (1 / (float)PlugIn.IMAX) * fol / (species.SLWmax - species.SLWDel * index * (1 / (float)PlugIn.IMAX) * fol);
+            
+            //  Apply defoliation in month of june
+            if ((PlugIn.ModelCore.CurrentTime > 0) && (ecoregion.Variables.Month == (int)Constants.Months.June))
+            {
+                if (DefolProp > 0)
+                {
+                    //Adjust defol prop for foliage longevity - defol only affects current foliage
+                    float adjDefol = DefolProp * species.TOfol;
+                    ReduceFoliage(adjDefol);
+                    // Update LAI after defoliation
+                    LAI[index] = (1 / (float)PlugIn.IMAX) * fol / (species.SLWmax - species.SLWDel * index * (1 / (float)PlugIn.IMAX) * fol);
+                }
+            
+            }
+
+            // Adjust HalfSat for CO2 effect
+            float halfSatIntercept = species.HalfSat - 350 * species.CO2HalfSatEff;
+            adjHalfSat = species.CO2HalfSatEff * ecoregion.Variables.CO2 + halfSatIntercept;
+            // Reduction factor for radiation on photosynthesis
+            FRad[index] = ComputeFrad(SubCanopyPar, adjHalfSat);
+            
+            
+
+            // Below-canopy PAR if updated after each subcanopy layer
+            SubCanopyPar *= (float)Math.Exp(-species.K * LAI[index]);
+
+            // Get pressure head given ecoregion and soil water content (latter in hydrology)
+            float PressureHead = hydrology.GetPressureHead(ecoregion);
+
+            // Reduction water for sub or supra optimal soil water content
+            float fWaterOzone = 1.0f;  //fWater for ozone functions; ignores H2 parameter because only impacts when drought-stressed
+            if (PlugIn.ModelCore.CurrentTime > 0)
+            {
+                FWater[index] = ComputeFWater(species.H2, species.H3, species.H4, PressureHead);
+                fWaterOzone = ComputeFWater(0, species.H3, species.H4, PressureHead);
+            }
+            else // Ignore H2 parameter during spinup
+            {
+                FWater[index] = ComputeFWater(0, species.H3, species.H4, PressureHead);
+                fWaterOzone = FWater[index];
+            }
+            
+      
+
+            // FoliarN adjusted based on canopy position (FRad)
+            float folN_slope = species.FolNSlope; //Slope for linear FolN relationship
+            float folN_int = species.FolNInt; //Intercept for linear FolN relationship
+            adjFolN = (FRad[index] * folN_slope + folN_int) * species.FolN; // Linear reduction (with intercept) in FolN with canopy depth (FRad)
+            AdjFolN[index] = adjFolN;  // Stored for output
+
+
+            float ciModifier = fWaterOzone; // if no ozone, ciModifier defaults to fWater
+            if (o3_cum > 0)
+            {
+                // Regression coefs estimated from New 3 algorithm for Ozone drought.xlsx
+                // https://usfs.box.com/s/eksrr4d7fli8kr9r4knfr7byfy9r5z0i
+                // Uses data provided by Yasutomo Hoshika and Elena Paoletti
+                float ciMod_tol = (float)(fWaterOzone + (-0.021 * fWaterOzone + 0.0087) * o3_cum);
+                ciMod_tol = Math.Min(ciMod_tol, 1.0f);
+                float ciMod_int = (float)(fWaterOzone + (-0.0148 * fWaterOzone + 0.0062) * o3_cum);
+                ciMod_int = Math.Min(ciMod_int, 1.0f);
+                float ciMod_sens = (float)(fWaterOzone + (-0.0176 * fWaterOzone + 0.0118) * o3_cum);
+                ciMod_sens = Math.Min(ciMod_sens, 1.0f);                              
+                if ((species.O3StomataSens == "Sensitive") || (species.O3StomataSens == "Sens"))
+                    ciModifier = ciMod_sens;
+                else if ((species.O3StomataSens == "Tolerant") || (species.O3StomataSens == "Tol"))
+                    ciModifier = ciMod_tol;
+                else if ((species.O3StomataSens == "Intermediate") || (species.O3StomataSens == "Int"))
+                    ciModifier = ciMod_int;
+                else
+                {
+                    throw new System.Exception("Ozone data provided, but species O3StomataSens is not set to Sensitive, Tolerant or Intermediate");
+                }
+            }
+
+            CiModifier[index] = ciModifier;  // Stored for output
+
+            // If trees are physiologically active
+            if (leaf_on)
+            {
+                // CO2 ratio internal to the leaf versus external
+                float cicaRatio = (-0.075f * adjFolN) + 0.875f;  
+                float modCiCaRatio = cicaRatio * ciModifier;
+                // Reference co2 ratio
+                float ci350 = 350 * modCiCaRatio;
+                // Elevated leaf internal co2 concentration
+                float ciElev = ecoregion.Variables.CO2 * modCiCaRatio;
+                float Ca_Ci = ecoregion.Variables.CO2 - ciElev;
+
+                // Franks method
+                // (Franks,2013, New Phytologist, 197:1077-1094)
+                float Gamma = 40; // 40; Gamma is the CO2 compensation point (the point at which photorespiration balances exactly with photosynthesis.  Assumed to be 40 based on leaf temp is assumed to be 25 C
+
+                // Modified Gamma based on air temp
+                // Tested here but removed for release v3.0
+                // Bernacchi et al. 2002. Plant Physiology 130, 1992-1998
+                // Gamma* = e^(13.49-24.46/RTk) [R is universal gas constant = 0.008314 kJ/J/mole, Tk is absolute temperature]
+                //float Gamma_T = (float) Math.Exp(13.49 - 24.46 / (0.008314 * (ecoregion.Variables.Tday + 273)));
+
+                float Ca0 = 350;  // 350
+                float Ca0_adj = Ca0 * cicaRatio;  // Calculated internal concentration given external 350
+
+
+                // Franks method (Franks,2013, New Phytologist, 197:1077-1094)
+                float delamax = (ecoregion.Variables.CO2 - Gamma) / (ecoregion.Variables.CO2 + 2 * Gamma) * (Ca0 + 2 * Gamma) / (Ca0 - Gamma);
+                if (delamax < 0)
+                {
+                    delamax = 0;
+                }
+
+                // Franks method (Franks,2013, New Phytologist, 197:1077-1094)
+                // Adj Ca0
+                float delamax_adj = (ecoregion.Variables.CO2 - Gamma) / (ecoregion.Variables.CO2 + 2 * Gamma) * (Ca0_adj + 2 * Gamma) / (Ca0_adj - Gamma);
+                if (delamax_adj < 0)
+                {
+                    delamax_adj = 0;
+                }
+                
+                // Modified Franks method - by M. Kubiske
+                // substitute ciElev for CO2
+                float delamaxCi = (ciElev - Gamma) / (ciElev + 2 * Gamma) * (Ca0 + 2 * Gamma) / (Ca0 - Gamma);
+                if (delamaxCi < 0)
+                {
+                    delamaxCi = 0;
+                }
+                
+                // Modified Franks method - by M. Kubiske
+                // substitute ciElev for CO2
+                // adjusted Ca0
+                float delamaxCi_adj = (ciElev - Gamma) / (ciElev + 2 * Gamma) * (Ca0_adj + 2 * Gamma) / (Ca0_adj - Gamma);
+                if (delamaxCi_adj < 0)
+                {
+                    delamaxCi_adj = 0;
+                }
+
+                // Choose between delamax methods here:
+                DelAmax[index] = delamax;  // Franks
+                //DelAmax[index] = delamax_adj;  // Franks with adjusted Ca0
+                //DelAmax[index] = delamaxCi;  // Modified Franks
+                //DelAmax[index] = delamaxCi_adj;  // Modified Franks with adjusted Ca0
+
+                // M. Kubiske method for wue calculation:  Improved methods for calculating WUE and Transpiration in PnET.
+                float V = (float)(8314.47 * (ecoregion.Variables.Tmin + 273) / 101.3);
+                float JCO2 = (float)(0.139 * ((ecoregion.Variables.CO2 - ciElev) / V) * 0.00001);
+                float JH2O = ecoregion.Variables[species.Name].JH2O * ciModifier;
+                float wue = (JCO2 / JH2O) * (44 / 18);  //44=mol wt CO2; 18=mol wt H2O; constant =2.44444444444444
+
+                float Amax = (float)(delamaxCi * (species.AmaxA + ecoregion.Variables[species.Name].AmaxB_CO2 * adjFolN)); 
+
+                //Reference net Psn (lab conditions) in gC/g Fol/month
+                float RefNetPsn = ecoregion.Variables.DaySpan * (Amax * ecoregion.Variables[species.Name].DVPD * ecoregion.Variables.Daylength * Constants.MC) / Constants.billion;
+
+                // PSN (gC/g Fol/month) reference net psn in a given temperature
+                float FTempPSNRefNetPsn = ecoregion.Variables[species.Name].FTempPSN * RefNetPsn;
+
+                // Compute net psn from stress factors and reference net psn (gC/g Fol/month)
+                // FTempPSNRefNetPsn units are gC/g Fol/mo
+                float nonOzoneNetPsn = (1 / (float)PlugIn.IMAX) * FWater[index] * FRad[index] * Fage * FTempPSNRefNetPsn * fol;  // gC/m2 ground/mo
+               
+                // Convert Psn gC/m2 ground/mo to umolCO2/m2 fol/s
+                // netPsn_ground = LayerNestPsn*1000000umol*(1mol/12gC) * (1/(60s*60min*14hr*30day))
+                float netPsn_ground = nonOzoneNetPsn * 1000000F * (1F / 12F) * (1F / (ecoregion.Variables.Daylength * ecoregion.Variables.DaySpan));
+                float netPsn_leaf_s = 0;
+                if (netPsn_ground > 0 && LAI[index] > 0)
+                {
+                    // nesPsn_leaf_s = NetPsn_ground*(1/LAI){m2 fol/m2 ground}
+                    netPsn_leaf_s = netPsn_ground * (1F / LAI[index]);
+                    if(float.IsInfinity(netPsn_leaf_s))
+                    {
+                        netPsn_leaf_s = 0;
+                    }
+                }
+
+                //Calculate water vapor conductance (gwv) from Psn and Ci; Kubiske Conductance_5.xlsx
+                //gwv_mol = NetPsn_leaf_s /(Ca-Ci) {umol/mol} * 1.6(molH20/molCO2)*1000 {mmol/mol}
+                float gwv_mol = (float)(netPsn_leaf_s / (Ca_Ci) * 1.6 * 1000);
+                //gwv = gwv_mol / (444.5 - 1.3667*Tc)*10    {denominator is from Koerner et al. 1979 (Sheet 3),  Tc = temp in degrees C, * 10 converts from cm to mm.  
+                float gwv = (float) (gwv_mol / (444.5 - 1.3667 * ecoregion.Variables.Tave) * 10);
+
+                // Calculate gwv from Psn using Ollinger equation
+                // g = -0.3133+0.8126*NetPsn_leaf_s
+                //float g = (float) (-0.3133 + 0.8126 * netPsn_leaf_s);
+
+                // Reduction factor for ozone on photosynthesis
+                if (o3_month > 0)
+                {
+                    float o3Coeff = species.O3GrowthSens;
+                    O3Effect = ComputeO3Effect_PnET(o3_month, delamaxCi, netPsn_leaf_s, subCanopyIndex, layerCount, fol, lastO3Effect, gwv, LAI[index], o3Coeff);
+                }
+                else
+                { O3Effect = 0; }
+                FOzone[index] = 1 - O3Effect;
+               
+
+                //Apply reduction factor for Ozone
+                NetPsn[index] = nonOzoneNetPsn * FOzone[index];
+
+                // Net foliage respiration depends on reference psn (AMAX)
+                //float FTempRespDayRefResp = ecoregion.Variables[species.Name].FTempRespDay * ecoregion.Variables.DaySpan * ecoregion.Variables.Daylength * Constants.MC / Constants.billion * ecoregion.Variables[species.Name].Amax;
+                //Subistitute 24 hours in place of DayLength because foliar respiration does occur at night.  FTempRespDay uses Tave temps reflecting both day and night temperatures.
+                float FTempRespDayRefResp = ecoregion.Variables[species.Name].FTempRespDay * ecoregion.Variables.DaySpan * (Constants.SecondsPerHour * 24) * Constants.MC / Constants.billion * Amax;
+                
+                // Actal foliage respiration (growth respiration) 
+                FolResp[index] = FWater[index] * FTempRespDayRefResp * fol / (float)PlugIn.IMAX;
+                
+                // Gross psn depends on net psn and foliage respiration
+                GrossPsn[index] = NetPsn[index] + FolResp[index];
+
+                // M. Kubiske equation for transpiration: Improved methods for calculating WUE and Transpiration in PnET.
+                // JH2O has been modified by CiModifier to reduce water use efficiency
+                Transpiration[index] = (float)(0.01227 * (GrossPsn[index] / (JCO2 / JH2O)));
+ 
+                // Subtract transpiration from hydrology
+                success = hydrology.AddWater(-1 * Transpiration[index]);
+                if (success == false) throw new System.Exception("Error adding water, Transpiration = " + Transpiration[index] + " water = " + hydrology.Water);
+
+                // Add net psn to non soluble carbons
+                nsc += NetPsn[index];
+             
+            }
+            else
+            {
+                // Reset subcanopy layer values
+                NetPsn[index] = 0;
+                FolResp[index] = 0;
+                GrossPsn[index] = 0;
+                Transpiration[index] = 0;
+                FOzone[index] = 1;
+
+            }
+           
+            if (index < PlugIn.IMAX - 1) index++;
+            return success;
+        }
+
+        // Based on Michaelis-Menten saturation curve
+        // https://en.wikibooks.org/wiki/Structural_Biochemistry/Enzyme/Michaelis_and_Menten_Equation
+        public static float ComputeFrad(float Radiation, float HalfSat)
+        {
+            // Derived from Michaelis-Menton equation
+            // https://en.wikibooks.org/wiki/Structural_Biochemistry/Enzyme/Michaelis_and_Menten_Equation
+
+            return Radiation / (Radiation + HalfSat);
+        }
+        public static float ComputeFWater(float H2, float H3, float H4, float pressurehead)
+        {
+            // Compute water stress
+            if (pressurehead < 0 || pressurehead > H4) return 0;
+            else if (pressurehead > H3) return 1 - ((pressurehead - H3) / (H4 - H3));
+            else if (pressurehead < H2) return pressurehead / H2;
+            else return 1;
+        }
+
+        public static float ComputeO3Effect_PnET(float o3, float delAmax, float netPsn_leaf_s, int Layer, int nLayers, float FolMass, float lastO3Effect, float gwv, float layerLAI, float o3Coeff)
+        {
+            float currentO3Effect = 1.0F;
+            float droughtO3Frac = 1.0F; // Not using droughtO3Frac from PnET code per M. Kubiske and A. Chappelka
+            //float kO3Eff = 0.0026F;  // Generic coefficient from Ollinger
+            float kO3Eff = 0.0026F * o3Coeff;  // Scaled by species using input parameters
+            
+
+            float O3Prof = (float)(0.6163 + (0.00105 * FolMass));
+            float RelLayer = (float)Layer / (float)nLayers;
+            float relO3 = Math.Min(1,1 - (RelLayer * O3Prof) * (RelLayer * O3Prof) * (RelLayer * O3Prof));
+            // Kubiske method (using gwv in place of conductance
+            currentO3Effect = (float)Math.Min(1, (lastO3Effect * droughtO3Frac) + (kO3Eff * gwv * o3 * relO3));
+
+            // Ollinger method
+            // Calculations for gsSlope and gsInt could be moved back to EcoregionPnETVariables since they only depend on delamax
+            //float gsSlope=(float)((-1.1309*delAmax)+1.9762);
+            //float gsInt = (float)((0.4656 * delAmax) - 0.9701);
+            //float conductance = Math.Max(0, (gsInt + (gsSlope * netPsn_leaf_s)) * (1 - lastO3Effect));
+            //float currentO3Effect_conductance = (float)Math.Min(1, (lastO3Effect * droughtO3Frac) + (kO3Eff * conductance * o3 * relO3));
+
+            // Tested here but removed for release v3.0
+            //string OzoneConductance = ((Parameter<string>)PlugIn.GetParameter(Names.OzoneConductance)).Value;
+            //if (OzoneConductance == "Kubiske")
+            //    return currentO3Effect;
+            //else if (OzoneConductance == "Ollinger")
+            //    return currentO3Effect_conductance;
+            //else
+            //{
+            //    System.Console.WriteLine("OzoneConductance is not Kubiske or Ollinger.  Using Kubiske by default");
+            //    return currentO3Effect;
+            //}
+
+            return currentO3Effect;
+            
+        }
+        public int ComputeNonWoodyBiomass(ActiveSite site)
+        {
+            return (int)(fol);
+        }
+        public static Percentage ComputeNonWoodyPercentage(Cohort cohort, ActiveSite site)
+        {
+            return new Percentage(cohort.fol / (cohort.Wood + cohort.Fol));
+        }
+        public void InitializeOutput(string SiteName, ushort YearOfBirth)
+        {
+            cohortoutput = new LocalOutput(SiteName, "Cohort_" + Species.Name + "_" + YearOfBirth + ".csv", OutputHeader);
+       
+        }
+        public float SumLAI
+        {
+            get {
+                return LAI.Sum();
+            }
+
+        }
+        public void UpdateCohortData(IEcoregionPnETVariables monthdata )
+        {
+            float netPsnSum = NetPsn.Sum();
+            float transpirationSum = Transpiration.Sum();
+            float JCO2_JH2O = 0;
+            if(transpirationSum > 0)
+                JCO2_JH2O = (float) (0.01227 * (netPsnSum / transpirationSum));
+            float WUE = JCO2_JH2O * ((float)44 / (float)18); //44=mol wt CO2; 18=mol wt H2O; constant =2.44444444444444
+
+            // Cohort output file
+            string s = Math.Round(monthdata.Year, 2) + "," +
+                        Age + "," +
+                        Layer + "," +
+                       SumLAI + "," +
+                       GrossPsn.Sum() + "," +
+                       FolResp.Sum() + "," +
+                       MaintenanceRespiration.Sum() + "," +
+                       netPsnSum + "," +                  // Sum over canopy layers
+                       transpirationSum + "," +
+                       WUE.ToString() + "," +
+                       fol + "," +
+                       Root + "," +
+                       Wood + "," +
+                       NSC + "," +
+                       NSCfrac + "," +
+                       FWater.Average() + "," +
+                       FRad.Average() + "," +
+                       FOzone.Average() + "," +
+                       DelAmax.Average() + "," +
+                       monthdata[Species.Name].FTempPSN + "," +
+                       monthdata[Species.Name].FTempRespWeightedDayAndNight + "," +
+                       Fage + "," +
+                       leaf_on + "," +
+                       FActiveBiom + "," +
+                       AdjFolN.Average() + "," +
+                       CiModifier.Average() + ","+
+                       adjHalfSat + ",";
+             
+            cohortoutput.Add(s);
+
+       
+        }
+
+        public string OutputHeader
+        {
+            get
+            { 
+                // Cohort output file header
+                string hdr = OutputHeaders.Time + "," +
+                            OutputHeaders.Age + "," +
+                            OutputHeaders.Layer + "," +
+                            OutputHeaders.LAI + "," +
+                            OutputHeaders.GrossPsn + "," +
+                            OutputHeaders.FolResp + "," +
+                            OutputHeaders.MaintResp + "," +
+                            OutputHeaders.NetPsn + "," +
+                            OutputHeaders.Transpiration + "," +
+                            OutputHeaders.WUE + "," +
+                            OutputHeaders.Fol + "," +
+                            OutputHeaders.Root + "," +
+                            OutputHeaders.Wood + "," +
+                            OutputHeaders.NSC + "," +
+                            OutputHeaders.NSCfrac + "," +
+                            OutputHeaders.fWater + "," +
+                            OutputHeaders.fRad + "," +
+                            OutputHeaders.FOzone + "," +
+                            OutputHeaders.DelAMax + "," +
+                            OutputHeaders.fTemp_psn + "," +
+                            OutputHeaders.fTemp_resp + "," +
+                            OutputHeaders.fage + "," +
+                            OutputHeaders.LeafOn + "," +
+                            OutputHeaders.FActiveBiom + "," +
+                            OutputHeaders.AdjFolN + "," +
+                            OutputHeaders.CiModifier + ","+
+                            OutputHeaders.AdjHalfSat + ",";
+
+                return hdr;
+            }
+        }
+        public void WriteCohortData()
+        {
+            cohortoutput.Write();
+         
+        }
+         
+        public float FActiveBiom
+        {
+            get
+            {
+                return (float)Math.Exp(-species.FrActWd * biomass);
+            }
+        }
+        public bool IsAlive
+        {
+            // Determine if cohort is alive. It is assumed that a cohort is dead when 
+            // NSC decline below 1% of biomass
+            get
+            {
+                return NSCfrac > 0.01F;
+            }
+        }
+        public float FoliageSenescence()
+        {
+            // If it is fall 
+            float Litter = species.TOfol * fol;
+            // If cohort is dead, then all foliage is lost
+            if (NSCfrac <= 0.01F)
+                Litter = fol;
+            fol -= Litter;
+
+            return Litter;
+
+        }
+        
+        public float Senescence()
+        {
+            float senescence = ((Root * species.TOroot) + Wood * species.TOwood);
+            biomass -= senescence;
+
+            return senescence;
+        }
+
+        public void ReduceFoliage(double fraction)
+        {
+            fol *= (float)(1.0 - fraction);
+        }
+        public void ReduceBiomass(object sitecohorts, double fraction, ExtensionType disturbanceType)
+        {
+            Allocation.Allocate(sitecohorts, this, disturbanceType, fraction);
+
+            biomass *= (float)(1.0 - fraction);
+            fol *= (float)(1.0 - fraction);
+
+            
+
+        }
+
+        //---------------------------------------------------------------------
+        /// <summary>
+        /// Raises a Cohort.AgeOnlyDeathEvent.
+        /// </summary>
+        public static void RaiseDeathEvent(object sender,
+                                Cohort cohort, 
+                                ActiveSite site,
+                                ExtensionType disturbanceType)
+        {
+            //if (AgeOnlyDeathEvent != null)
+            //{
+            //    AgeOnlyDeathEvent(sender, new Landis.Library.BiomassCohorts.DeathEventArgs(cohort, site, disturbanceType));
+            //}
+            if (DeathEvent != null)
+            {
+                DeathEvent(sender, new Landis.Library.BiomassCohorts.DeathEventArgs(cohort, site, disturbanceType));
+            }
+           
+        }
+
+        
+    } 
+}