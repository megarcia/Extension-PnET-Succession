--- conflicted
+++ resolved
@@ -1,1150 +1,1146 @@
-// uses dominance to allocate psn and subtract transpiration from soil water, average cohort vars over layer
-
-using Landis.Core;
-using Landis.SpatialModeling;
-using Landis.Utilities;
-using System;
-using System.Collections.Generic;
-using System.Linq;
-
-namespace Landis.Extension.Succession.BiomassPnET
-{
-    public class Cohort : Landis.Library.AgeOnlyCohorts.ICohort, Landis.Library.BiomassCohorts.ICohort 
-    {
-        public static event Landis.Library.BiomassCohorts.DeathEventHandler<Landis.Library.BiomassCohorts.DeathEventArgs> DeathEvent;
-        public static event Landis.Library.BiomassCohorts.DeathEventHandler<Landis.Library.BiomassCohorts.DeathEventArgs> AgeOnlyDeathEvent;
-
-        public byte Layer;
-
-        public delegate void SubtractTranspiration(float transpiration, ISpeciesPNET Species);
-        public delegate void AddWoodyDebris(float Litter, float KWdLit);
-        public delegate void AddLitter(float AddLitter, ISpeciesPNET Species);
-
-        private bool leaf_on = false;
-
-        public static IEcoregionPnET ecoregion;
-        public static ActiveSite site;
-
-        public static AddWoodyDebris addwoodydebris;
-        
-        public static AddLitter addlitter;
-        
-        private float biomassmax;
-        private float biomass; // root + wood
-        private float fol;
-        private float nsc;
-        private ushort age;
-        private float defolProp; //BRM
-        private float lastWoodySenescence; // last recorded woody senescence
-        private float lastFoliageSenescence; // last recorded foliage senescence
-        private float lastFRad;  //last month's average FRad
-        private List<float> lastSeasonFRad;  // last growing season FRad
-        private float adjFracFol;
-        private bool firstYear;
-        private float adjHalfSat;
-        private float adjFolN;
-        private int coldKill;
-
-        public ushort index;
-        
-        private ISpeciesPNET species;
-        private LocalOutput cohortoutput;
-
-        // Leaf area index per subcanopy layer (m/m)
-        public float[] LAI = null;
-
-        // Gross photosynthesis (gC/mo)
-        public float[] GrossPsn = null;
-
-        // Foliar respiration (gC/mo)
-        public float[] FolResp = null;
-
-        // Net photosynthesis (gC/mo)
-        public float[] NetPsn = null;
-
-        // Mainenance respiration (gC/mo)
-        public float[] MaintenanceRespiration = null;
-
-        // Transpiration (mm/mo)
-        public float[] Transpiration = null;
-        
-        // Reduction factor for suboptimal radiation on growth
-        public float[] FRad = null;
-        
-        // Reduction factor for suboptimal or supra optimal water 
-        public float[] FWater = null;
-
-        // Actual water used to calculate FWater
-        public float[] Water = null;
-
-        // Actual pressurehead used to calculate FWater
-        public float[] PressHead = null;
-        
-        // Reduction factor for ozone 
-        public float[] FOzone = null;
-
-        // Interception (mm/mo)
-        public float[] Interception = null;
-
-        // Adjustment folN based on fRad
-        public float[] AdjFolN = null;
-
-        // Adjustment fracFol based on fRad
-        public float[] AdjFracFol = null;
-
-        // Modifier of CiCa ratio based on fWater and Ozone
-        public float[] CiModifier = null;
-
-        // Adjustment to Amax based on CO2
-        public float[] DelAmax = null;
-
-
-        public void InitializeSubLayers()
-        {
-            // Initialize subcanopy layers
-            index = 0;
-            LAI = new float[PlugIn.IMAX];
-            GrossPsn = new float[PlugIn.IMAX];
-            FolResp = new float[PlugIn.IMAX];
-            NetPsn = new float[PlugIn.IMAX];
-            Transpiration = new float[PlugIn.IMAX];
-            FRad = new float[PlugIn.IMAX];
-            FWater = new float[PlugIn.IMAX];
-            Water = new float[PlugIn.IMAX];
-            PressHead = new float[PlugIn.IMAX];
-            FOzone = new float[PlugIn.IMAX];
-            MaintenanceRespiration = new float[PlugIn.IMAX];
-            Interception = new float[PlugIn.IMAX];
-            AdjFolN = new float[PlugIn.IMAX];
-            AdjFracFol = new float[PlugIn.IMAX];
-            CiModifier = new float[PlugIn.IMAX];
-            DelAmax = new float[PlugIn.IMAX];
-        }
-
-        public void StoreFRad()
-        {
-            // Filter for growing season months only
-            if (leaf_on)
-            {
-                lastFRad = FRad.Average();
-                lastSeasonFRad.Add(lastFRad);
-            }
-        }
-
-        public void CalcAdjFracFol()
-        {
-            if (lastSeasonFRad.Count() > 0)
-            {
-                float lastSeasonAvgFRad = lastSeasonFRad.ToArray().Average();
-                float fracFol_slope = species.FracFolShape;
-                float fracFol_int = species.MaxFracFol;
-                // linear version
-                //adjFracFol = (lastSeasonAvgFRad * fracFol_slope + fracFol_int) * species.FracFol;
-                //exponential version
-                //adjFracFol = (float)Math.Pow((lastSeasonAvgFRad + 0.2), fracFol_slope) * species.FracFol + species.FracFol * fracFol_int;
-                //modified exponential version - controls lower and upper limit of function
-                adjFracFol = species.FracFol + ((fracFol_int - species.FracFol) * (float)Math.Pow(lastSeasonAvgFRad, fracFol_slope)); //slope is shape parm; fracFol is minFracFol; int is maxFracFol. EJG-7-24-18
-
-                firstYear = false;
-            }
-            else
-                adjFracFol = species.FracFol;
-            lastSeasonFRad = new List<float>();
-
-        }
-
-        public void NullSubLayers()
-        {           
-            // Reset values for subcanopy layers
-            LAI = null;
-            GrossPsn = null;
-            FolResp = null;
-            NetPsn = null;
-            Transpiration = null;
-            FRad = null;
-            FWater = null;
-            PressHead = null;
-            Water = null;
-            FOzone = null;
-            MaintenanceRespiration = null;
-            Interception = null;
-            AdjFolN = null;
-            AdjFracFol = null;
-            CiModifier = null;
-            DelAmax = null;
-        }
-
-        // Age (years)
-        public ushort Age
-        {
-            get
-            {
-                return age;
-            }
-        }
-        // Non soluble carbons
-        public float NSC
-        {
-            get
-            {
-                return nsc;
-            }
-        }
-        // Foliage (g/m2)
-        public float Fol
-        {
-            get
-            {
-                return fol;
-            }
-        }
-        // Aboveground Biomass (g/m2)
-        public int Biomass
-        {
-            get
-            {
-                return (int)((1 - species.FracBelowG) * biomass) + (int)fol;
-            }
-        }
-        // Total Biomass (root + wood) (g/m2)
-        public int TotalBiomass
-        {
-            get
-            {
-                return (int)biomass;
-            }
-        }
-        // Wood (g/m2)
-        public uint Wood
-        {
-            get
-            {
-                return (uint)((1 - species.FracBelowG) * biomass);
-            }
-        }
-        // Root (g/m2)
-        public uint Root
-        {
-            get
-            {
-                return (uint)(species.FracBelowG * biomass);
-            }
-        }
-        
-        // Max biomass achived in the cohorts' life time. 
-        // This value remains high after the cohort has reached its 
-        // peak biomass. It is used to determine canopy layers where
-        // it prevents that a cohort could descent in the canopy when 
-        // it declines (g/m2)
-        public float BiomassMax
-        {
-            get
-            {
-                return biomassmax;
-            }
-        }
-        /// <summary>
-        /// Boolean whether cohort has been killed by cold temp relative to cold tolerance
-        /// </summary>
-        public int ColdKill
-        {
-            get
-            {
-                return coldKill;
-            }
-        }
-        // Get totals for combined cohorts
-        public void Accumulate(Cohort c)
-        {
-            biomass += c.biomass;
-            biomassmax = Math.Max(biomassmax, biomass);
-            fol += c.Fol;
-        }
-
-        // Add dead wood to last senescence
-        public void AccumulateWoodySenescence (int senescence)
-        {
-            lastWoodySenescence += senescence;
-        }
-
-        // Add dead foliage to last senescence
-        public void AccumulateFoliageSenescence(int senescence)
-        {
-            lastFoliageSenescence += senescence;
-        }
-
-        // Growth reduction factor for age
-        float Fage
-        {
-            get
-            {
-                return Math.Max(0, 1 - (float)Math.Pow((age / (float)species.Longevity), species.PsnAgeRed));
-            }
-        }
-        // NSC fraction: measure for resources
-        public float NSCfrac
-        {
-            get
-            {
-                return nsc / (FActiveBiom * (biomass + fol));
-            }
-        }
-        // Species with PnET parameter additions
-        public ISpeciesPNET SpeciesPNET
-        {
-            get
-            {
-                return species;
-            }
-        }
-        // LANDIS species (without PnET parameter additions)
-        public Landis.Core.ISpecies Species
-        {
-            get
-            {
-                return PlugIn.SpeciesPnET[species];
-            }
-        }
-        // Defoliation proportion - BRM
-        public float DefolProp
-        {
-            get
-            {
-                return defolProp;
-            }
-        }
-
-        // Annual Woody Senescence (g/m2)
-        public int LastWoodySenescence
-        {
-            get
-            {
-                return (int)lastWoodySenescence;
-            }
-        }
-        // Annual Foliage Senescence (g/m2)
-        public int LastFoliageSenescence
-        {
-            get
-            {
-                return (int)lastFoliageSenescence;
-            }
-        }
-
-        // Last average FRad
-        public float LastFRad
-        {
-            get
-            {
-                return lastFRad;
-            }
-        }
-
-        // Constructor
-        public Cohort(ISpeciesPNET species, ushort year_of_birth, string SiteName)
-        {
-            this.species =  species;
-            age = 1;
-            coldKill = int.MaxValue;
-           
-            this.nsc = (ushort)species.InitialNSC;
-           
-            // Initialize biomass assuming fixed concentration of NSC
-            this.biomass = (uint)(1F / species.DNSC * (ushort)species.InitialNSC);
-            
-            biomassmax = biomass;
-
-            // Then overwrite them if you need stuff for outputs
-            if (SiteName != null)
-            {
-                InitializeOutput(SiteName, year_of_birth);
-            }
-
-            lastSeasonFRad = new List<float>();
-            firstYear = true;
-        }
-
-        public Cohort(Cohort cohort)
-        {
-            this.species = cohort.species;
-            this.age = cohort.age;
-            this.nsc = cohort.nsc;
-            this.biomass = cohort.biomass;
-            biomassmax = cohort.biomassmax;
-            this.fol = cohort.fol;
-            this.lastSeasonFRad = cohort.lastSeasonFRad;
-        }
-
-        public Cohort(ISpeciesPNET species, ushort age, int woodBiomass, string SiteName, ushort firstYear)
-        {
-            InitializeSubLayers();
-            this.species = species;
-            this.age = age;
-            //incoming biomass is aboveground wood, calculate total biomass
-            int biomass = (int) (woodBiomass / (1 - species.FracBelowG));
-            this.biomass = biomass;
-            this.nsc = this.species.DNSC * this.FActiveBiom * this.biomass;
-            this.biomassmax = biomass;
-            this.lastSeasonFRad = new List<float>();
-            this.adjFracFol = species.FracFol;
-            this.coldKill = int.MaxValue;
-
-            if (this.leaf_on)
-            {
-                this.fol = (adjFracFol * FActiveBiom * biomass);
-                LAI[index] = CalculateLAI(this.species, this.fol, index);
-            }
-
-            if (SiteName != null)
-            {
-                InitializeOutput(SiteName, firstYear);
-            }
-        }
-
-        // Makes sure that litters are allocated to the appropriate site
-        public static void SetSiteAccessFunctions(SiteCohorts sitecohorts)
-        {
-             Cohort.addlitter = sitecohorts.AddLitter;
-             Cohort.addwoodydebris = sitecohorts.AddWoodyDebris;
-             Cohort.ecoregion = sitecohorts.Ecoregion;
-             Cohort.site = sitecohorts.Site;
-        }
-        
-
-        public void CalculateDefoliation(ActiveSite site, int SiteAboveGroundBiomass)
-        {
-            int abovegroundBiomass = (int)((1 - species.FracBelowG) * biomass) + (int)fol;
-            defolProp = (float)Landis.Library.Biomass.CohortDefoliation.Compute(site, species, abovegroundBiomass, SiteAboveGroundBiomass);
-        }
-
-        // Photosynthesis by canopy layer
-        public bool CalculatePhotosynthesis(float PrecInByCanopyLayer,int precipCount, float leakageFrac, IHydrology hydrology, ref float SubCanopyPar, float o3_cum, float o3_month, int subCanopyIndex, int layerCount, ref float O3Effect, float frostFreeSoilDepth, float MeltInByCanopyLayer, bool coldKillBoolean)
-         {      
-            bool success = true;
-            float lastO3Effect = O3Effect;
-            O3Effect = 0;
-            
-            // permafrost
-            float frostFreeProp = Math.Min(1.0F,frostFreeSoilDepth / ecoregion.RootingDepth);
-
-            // Leaf area index for the subcanopy layer by index. Function of specific leaf weight SLWMAX and the depth of the canopy
-            // Depth of the canopy is expressed by the mass of foliage above this subcanopy layer (i.e. slwdel * index/imax *fol)
-            LAI[index] = CalculateLAI(species, fol, index);
-
-            // Precipitation interception has a max in the upper canopy and decreases exponentially through the canopy
-            //Interception[index] = PrecInByCanopyLayer * (float)(1 - Math.Exp(-1 * ecoregion.PrecIntConst * LAI[index]));
-            //if (Interception[index] > PrecInByCanopyLayer) throw new System.Exception("Error adding water, PrecInByCanopyLayer = " + PrecInByCanopyLayer + " Interception[index] = " + Interception[index]);
-
-            if (MeltInByCanopyLayer > 0)
-            {
-                // Add thawed soil water to soil moisture
-                // Instantaneous runoff (excess of porosity)
-                float meltrunoff = Math.Min(MeltInByCanopyLayer, Math.Max(hydrology.Water + MeltInByCanopyLayer - (ecoregion.Porosity * frostFreeProp), 0));
-                Hydrology.RunOff += meltrunoff*ecoregion.RunoffFrac;
-
-                success = hydrology.AddWater(MeltInByCanopyLayer - (meltrunoff * ecoregion.RunoffFrac));
-                if (success == false) throw new System.Exception("Error adding water, MeltInByCanopyLayer = " + MeltInByCanopyLayer + "; water = " + hydrology.Water + "; meltrunoff = " + meltrunoff + "; ecoregion = " + ecoregion.Name + "; site = " + site.Location);
-            }
-            float precipIn = 0;
-            // If more than one precip event assigned to layer, repeat precip, runoff, leakage for all events prior to respiration
-            for (int p = 1; p <= precipCount; p++)
-            {
-                // Incoming precipitation
-                //float waterIn = PrecInByCanopyLayer  - Interception[index]; //mm   
-                precipIn = PrecInByCanopyLayer; //mm 
-
-                // Instantaneous runoff (excess of porosity)
-                float rainrunoff = Math.Min(precipIn, Math.Max(hydrology.Water + precipIn - (ecoregion.Porosity * frostFreeProp), 0));
-                Hydrology.RunOff += rainrunoff*ecoregion.RunoffFrac;
-
-                float waterIn = precipIn - (rainrunoff * ecoregion.RunoffFrac);
-
-                // Add incoming precipitation to soil moisture
-                success = hydrology.AddWater(waterIn);
-                if (success == false) throw new System.Exception("Error adding water, waterIn = " + waterIn + "; water = " + hydrology.Water + "; rainrunoff = " + rainrunoff + "; ecoregion = " + ecoregion.Name + "; site = " + site.Location);
-            }
-
-            // Leakage only occurs following precipitation events or incoming melt water
-            if (precipIn > 0 || MeltInByCanopyLayer > 0)
-            {
-                float leakage = Math.Max((float)leakageFrac * (hydrology.Water - (ecoregion.FieldCap * frostFreeProp)), 0);
-                Hydrology.Leakage += leakage;
-
-                // Remove fast leakage
-                success = hydrology.AddWater(-1 * leakage);
-                if (success == false) throw new System.Exception("Error adding water, Hydrology.Leakage = " + Hydrology.Leakage + "; water = " + hydrology.Water + "; ecoregion = " + ecoregion.Name + "; site = " + site.Location);
-            }               
-            
-            // Adjust soil water for freezing
-            if (frostFreeProp < 1.0)
-            {
-                // water in frozen soil is not accessible - treat it as if it leaked out
-                float frozenLimit = ecoregion.FieldCap * frostFreeProp;
-                float frozenWater = hydrology.Water - frozenLimit;
-                // Remove frozen water
-                success = hydrology.AddWater(-1 * frozenWater);
-                if (success == false) throw new System.Exception("Error adding water, frozenWater = " + frozenWater + "; water = " + hydrology.Water + "; ecoregion = " + ecoregion.Name + "; site = " + site.Location);
-            }
-            // Maintenance respiration depends on biomass,  non soluble carbon and temperature
-            MaintenanceRespiration[index] = (1 / (float)PlugIn.IMAX) * (float)Math.Min(NSC, ecoregion.Variables[Species.Name].MaintRespFTempResp * biomass);//gC //IMAXinverse
-            
-            // Subtract mainenance respiration (gC/mo)
-            nsc -= MaintenanceRespiration[index];
-
-            
-            // Woody decomposition: do once per year to reduce unnescessary computation time so with the last subcanopy layer 
-            if (index == PlugIn.IMAX - 1)
-            {
-
-                // In the last month
-                if (ecoregion.Variables.Month == (int)Constants.Months.December)
-                {
-                    //Check if nscfrac is below threshold to determine if cohort is alive
-                    if (!this.IsAlive)
-                    {
-                        nsc = 0.0F;  // if cohort is dead, nsc goes to zero and becomes functionally dead even though not removed until end of timestep
-                    }
-<<<<<<< HEAD
-                    else if(PlugIn.ModelCore.CurrentTime > 0 && this.TotalBiomass < (uint)species.InitBiomass)  //Check if biomass < Initial Biomass -> cohort dies
-=======
-                    else if (PlugIn.ModelCore.CurrentTime > 0 && this.TotalBiomass < 1.0)  //Check if biomass < 1.0 -> cohort dies
->>>>>>> 8d87c57a
-                    {
-                        nsc = 0.0F;  // if cohort is dead, nsc goes to zero and becomes functionally dead even though not removed until end of timestep
-                        leaf_on = false;
-                        nsc = 0.0F;
-                        float foliageSenescence = FoliageSenescence();
-                        addlitter(foliageSenescence, SpeciesPNET);
-                        lastFoliageSenescence = foliageSenescence;
-                    }
-
-                    float woodSenescence = Senescence();
-                    addwoodydebris(woodSenescence, species.KWdLit);
-                    lastWoodySenescence = woodSenescence;
-
-                    // Release of nsc, will be added to biomass components next year
-                    // Assumed that NSC will have a minimum concentration, excess is allocated to biomass
-                    float Allocation = Math.Max(nsc - (species.DNSC * FActiveBiom * biomass), 0);
-                    biomass += Allocation;
-                    biomassmax = Math.Max(biomassmax, biomass);
-                    nsc -= Allocation;
-                    age++;
-                }
-
-            }
-            if (coldKillBoolean)
-            {
-                coldKill = (int)Math.Floor(ecoregion.Variables.Tave - (3.0 * ecoregion.WinterSTD));
-                leaf_on = false;
-                nsc = 0.0F;
-                float foliageSenescence = FoliageSenescence();
-                addlitter(foliageSenescence, SpeciesPNET);
-                lastFoliageSenescence = foliageSenescence;
-            }
-            else
-            {
-                // When LeafOn becomes false for the first time in a year
-                if (ecoregion.Variables.Tmin <= this.SpeciesPNET.LeafOnMinT)
-                {
-                    if (leaf_on == true)
-                    {
-                        leaf_on = false;
-                        float foliageSenescence = FoliageSenescence();
-                        addlitter(foliageSenescence, SpeciesPNET);
-                        lastFoliageSenescence = foliageSenescence;
-
-                    }
-                }
-                else
-                {
-                    leaf_on = true;
-                }
-            }
-            if (leaf_on)
-            {
-                // Foliage linearly increases with active biomass
-                //float IdealFol = (species.FracFol * FActiveBiom * biomass);
-                if (firstYear)
-                    adjFracFol = species.FracFol;
-                float IdealFol = (adjFracFol * FActiveBiom * biomass); // Using adjusted FracFol
-
-                // If the tree should have more filiage than it currently has
-                if (IdealFol > fol)
-                {
-                    // Foliage allocation depends on availability of NSC (allows deficit at this time so no min nsc)
-                    // carbon fraction of biomass to convert C to DW
-                    float Folalloc = Math.Max(0, Math.Min(nsc, species.CFracBiomass * (IdealFol - fol))); // gC/mo
-
-                    // Add foliage allocation to foliage
-                    fol += Folalloc / species.CFracBiomass;// gDW
-
-                    // Subtract from NSC
-                    nsc -= Folalloc;
-                }
-            }
-            // Leaf area index for the subcanopy layer by index. Function of specific leaf weight SLWMAX and the depth of the canopy
-            LAI[index] = CalculateLAI(species, fol, index);
-            
-            //  Apply defoliation in month of june
-            if ((PlugIn.ModelCore.CurrentTime > 0) && (ecoregion.Variables.Month == (int)Constants.Months.June))
-            {
-                if (DefolProp > 0)
-                {
-                    //Adjust defol prop for foliage longevity - defol only affects current foliage
-                    float adjDefol = DefolProp * species.TOfol;
-                    ReduceFoliage(adjDefol);
-                    // Update LAI after defoliation
-                    //LAI[index] = (1 / (float)PlugIn.IMAX) * fol / (species.SLWmax - species.SLWDel * index * (1 / (float)PlugIn.IMAX) * fol);
-                    LAI[index] = CalculateLAI(species, fol, index);
-                }
-            
-            }
-
-            // Adjust HalfSat for CO2 effect
-            float halfSatIntercept = species.HalfSat - 350 * species.CO2HalfSatEff;
-            adjHalfSat = species.CO2HalfSatEff * ecoregion.Variables.CO2 + halfSatIntercept;
-            // Reduction factor for radiation on photosynthesis
-            FRad[index] = ComputeFrad(SubCanopyPar, adjHalfSat);
-            
-            
-
-            // Below-canopy PAR if updated after each subcanopy layer
-            SubCanopyPar *= (float)Math.Exp(-species.K * LAI[index]);
-
-            // Get pressure head given ecoregion and soil water content (latter in hydrology)
-            float PressureHead = hydrology.GetPressureHead(ecoregion);
-
-            // Reduction water for sub or supra optimal soil water content
-
-            float fWaterOzone = 1.0f;  //fWater for ozone functions; ignores H1 and H2 parameters because only impacts when drought-stressed
-            if (PlugIn.ModelCore.CurrentTime > 0)
-            {
-                FWater[index] = ComputeFWater(species.H1,species.H2, species.H3, species.H4, PressureHead);
-                Water[index] = hydrology.Water;
-                PressHead[index] = PressureHead;
-                fWaterOzone = ComputeFWater(-1, -1, species.H3, species.H4, PressureHead); // ignores H1 and H2 parameters because only impacts when drought-stressed
-            }
-            else // Ignore H1 and H2 parameters during spinup
-            {
-                FWater[index] = ComputeFWater(-1,-1, species.H3, species.H4, PressureHead);
-                Water[index] = hydrology.Water;
-                PressHead[index] = PressureHead;
-                fWaterOzone = FWater[index];
-            }
-            
-      
-
-            // FoliarN adjusted based on canopy position (FRad)
-            float folN_shape = species.FolNShape; //Slope for linear FolN relationship
-            float maxFolN = species.MaxFolN; //Intercept for linear FolN relationship
-            //adjFolN = (FRad[index] * folN_slope + folN_int) * species.FolN; // Linear reduction (with intercept) in FolN with canopy depth (FRad)
-            //adjFolN = (float)Math.Pow((FRad[index]), folN_slope) * species.FolN + species.FolN * folN_int; // Expontential reduction
-            // Non-Linear reduction in FolN with canopy depth (FRad)
-            adjFolN = species.FolN + ((maxFolN - species.FolN) * (float)Math.Pow(FRad[index], folN_shape)); //slope is shape parm; FolN is minFolN; intcpt is max FolN. EJG-7-24-18
-            
-            AdjFolN[index] = adjFolN;  // Stored for output
-            AdjFracFol[index] = adjFracFol; //Stored for output
-
-
-            float ciModifier = fWaterOzone; // if no ozone, ciModifier defaults to fWater
-            if (o3_cum > 0)
-            {
-                // Regression coefs estimated from New 3 algorithm for Ozone drought.xlsx
-                // https://usfs.box.com/s/eksrr4d7fli8kr9r4knfr7byfy9r5z0i
-                // Uses data provided by Yasutomo Hoshika and Elena Paoletti
-                float ciMod_tol = (float)(fWaterOzone + (-0.021 * fWaterOzone + 0.0087) * o3_cum);
-                ciMod_tol = Math.Min(ciMod_tol, 1.0f);
-                float ciMod_int = (float)(fWaterOzone + (-0.0148 * fWaterOzone + 0.0062) * o3_cum);
-                ciMod_int = Math.Min(ciMod_int, 1.0f);
-                float ciMod_sens = (float)(fWaterOzone + (-0.0176 * fWaterOzone + 0.0118) * o3_cum);
-                ciMod_sens = Math.Min(ciMod_sens, 1.0f);                              
-                if ((species.O3StomataSens == "Sensitive") || (species.O3StomataSens == "Sens"))
-                    ciModifier = ciMod_sens;
-                else if ((species.O3StomataSens == "Tolerant") || (species.O3StomataSens == "Tol"))
-                    ciModifier = ciMod_tol;
-                else if ((species.O3StomataSens == "Intermediate") || (species.O3StomataSens == "Int"))
-                    ciModifier = ciMod_int;
-                else
-                {
-                    throw new System.Exception("Ozone data provided, but species O3StomataSens is not set to Sensitive, Tolerant or Intermediate");
-                }
-            }
-
-            CiModifier[index] = ciModifier;  // Stored for output
-
-            // If trees are physiologically active
-            if (leaf_on)
-            {
-                // CO2 ratio internal to the leaf versus external
-                float cicaRatio = (-0.075f * adjFolN) + 0.875f;  
-                float modCiCaRatio = cicaRatio * ciModifier;
-                // Reference co2 ratio
-                float ci350 = 350 * modCiCaRatio;
-                // Elevated leaf internal co2 concentration
-                float ciElev = ecoregion.Variables.CO2 * modCiCaRatio;
-                float Ca_Ci = ecoregion.Variables.CO2 - ciElev;
-
-                // Franks method
-                // (Franks,2013, New Phytologist, 197:1077-1094)
-                float Gamma = 40; // 40; Gamma is the CO2 compensation point (the point at which photorespiration balances exactly with photosynthesis.  Assumed to be 40 based on leaf temp is assumed to be 25 C
-
-                // Modified Gamma based on air temp
-                // Tested here but removed for release v3.0
-                // Bernacchi et al. 2002. Plant Physiology 130, 1992-1998
-                // Gamma* = e^(13.49-24.46/RTk) [R is universal gas constant = 0.008314 kJ/J/mole, Tk is absolute temperature]
-                //float Gamma_T = (float) Math.Exp(13.49 - 24.46 / (0.008314 * (ecoregion.Variables.Tday + 273)));
-
-                float Ca0 = 350;  // 350
-                float Ca0_adj = Ca0 * cicaRatio;  // Calculated internal concentration given external 350
-
-
-                // Franks method (Franks,2013, New Phytologist, 197:1077-1094)
-                float delamax = (ecoregion.Variables.CO2 - Gamma) / (ecoregion.Variables.CO2 + 2 * Gamma) * (Ca0 + 2 * Gamma) / (Ca0 - Gamma);
-                if (delamax < 0)
-                {
-                    delamax = 0;
-                }
-
-                // Franks method (Franks,2013, New Phytologist, 197:1077-1094)
-                // Adj Ca0
-                float delamax_adj = (ecoregion.Variables.CO2 - Gamma) / (ecoregion.Variables.CO2 + 2 * Gamma) * (Ca0_adj + 2 * Gamma) / (Ca0_adj - Gamma);
-                if (delamax_adj < 0)
-                {
-                    delamax_adj = 0;
-                }
-                
-                // Modified Franks method - by M. Kubiske
-                // substitute ciElev for CO2
-                float delamaxCi = (ciElev - Gamma) / (ciElev + 2 * Gamma) * (Ca0 + 2 * Gamma) / (Ca0 - Gamma);
-                if (delamaxCi < 0)
-                {
-                    delamaxCi = 0;
-                }
-                
-                // Modified Franks method - by M. Kubiske
-                // substitute ciElev for CO2
-                // adjusted Ca0
-                float delamaxCi_adj = (ciElev - Gamma) / (ciElev + 2 * Gamma) * (Ca0_adj + 2 * Gamma) / (Ca0_adj - Gamma);
-                if (delamaxCi_adj < 0)
-                {
-                    delamaxCi_adj = 0;
-                }
-
-                // Choose between delamax methods here:
-                DelAmax[index] = delamax;  // Franks
-                //DelAmax[index] = delamax_adj;  // Franks with adjusted Ca0
-                //DelAmax[index] = delamaxCi;  // Modified Franks
-                //DelAmax[index] = delamaxCi_adj;  // Modified Franks with adjusted Ca0
-
-                // M. Kubiske method for wue calculation:  Improved methods for calculating WUE and Transpiration in PnET.
-                float V = (float)(8314.47 * (ecoregion.Variables.Tmin + 273) / 101.3);
-                float JCO2 = (float)(0.139 * ((ecoregion.Variables.CO2 - ciElev) / V) * 0.00001);
-                float JH2O = ecoregion.Variables[species.Name].JH2O * ciModifier;
-                float wue = (JCO2 / JH2O) * (44 / 18);  //44=mol wt CO2; 18=mol wt H2O; constant =2.44444444444444
-
-                float Amax = (float)(delamaxCi * (species.AmaxA + ecoregion.Variables[species.Name].AmaxB_CO2 * adjFolN)); 
-
-                //Reference net Psn (lab conditions) in gC/g Fol/month
-                float RefNetPsn = ecoregion.Variables.DaySpan * (Amax * ecoregion.Variables[species.Name].DVPD * ecoregion.Variables.Daylength * Constants.MC) / Constants.billion;
-
-                // PSN (gC/g Fol/month) reference net psn in a given temperature
-                float FTempPSNRefNetPsn = ecoregion.Variables[species.Name].FTempPSN * RefNetPsn;
-
-                // Compute net psn from stress factors and reference net psn (gC/g Fol/month)
-                // FTempPSNRefNetPsn units are gC/g Fol/mo
-                float nonOzoneNetPsn = (1 / (float)PlugIn.IMAX) * FWater[index] * FRad[index] * Fage * FTempPSNRefNetPsn * fol;  // gC/m2 ground/mo
-               
-                // Convert Psn gC/m2 ground/mo to umolCO2/m2 fol/s
-                // netPsn_ground = LayerNestPsn*1000000umol*(1mol/12gC) * (1/(60s*60min*14hr*30day))
-                float netPsn_ground = nonOzoneNetPsn * 1000000F * (1F / 12F) * (1F / (ecoregion.Variables.Daylength * ecoregion.Variables.DaySpan));
-                float netPsn_leaf_s = 0;
-                if (netPsn_ground > 0 && LAI[index] > 0)
-                {
-                    // nesPsn_leaf_s = NetPsn_ground*(1/LAI){m2 fol/m2 ground}
-                    netPsn_leaf_s = netPsn_ground * (1F / LAI[index]);
-                    if(float.IsInfinity(netPsn_leaf_s))
-                    {
-                        netPsn_leaf_s = 0;
-                    }
-                }
-
-                //Calculate water vapor conductance (gwv) from Psn and Ci; Kubiske Conductance_5.xlsx
-                //gwv_mol = NetPsn_leaf_s /(Ca-Ci) {umol/mol} * 1.6(molH20/molCO2)*1000 {mmol/mol}
-                float gwv_mol = (float)(netPsn_leaf_s / (Ca_Ci) * 1.6 * 1000);
-                //gwv = gwv_mol / (444.5 - 1.3667*Tc)*10    {denominator is from Koerner et al. 1979 (Sheet 3),  Tc = temp in degrees C, * 10 converts from cm to mm.  
-                float gwv = (float) (gwv_mol / (444.5 - 1.3667 * ecoregion.Variables.Tave) * 10);
-
-                // Calculate gwv from Psn using Ollinger equation
-                // g = -0.3133+0.8126*NetPsn_leaf_s
-                //float g = (float) (-0.3133 + 0.8126 * netPsn_leaf_s);
-
-                // Reduction factor for ozone on photosynthesis
-                if (o3_month > 0)
-                {
-                    float o3Coeff = species.O3GrowthSens;
-                    O3Effect = ComputeO3Effect_PnET(o3_month, delamaxCi, netPsn_leaf_s, subCanopyIndex, layerCount, fol, lastO3Effect, gwv, LAI[index], o3Coeff);
-                }
-                else
-                { O3Effect = 0; }
-                FOzone[index] = 1 - O3Effect;
-               
-
-                //Apply reduction factor for Ozone
-                NetPsn[index] = nonOzoneNetPsn * FOzone[index];
-
-                // Net foliage respiration depends on reference psn (AMAX)
-                //float FTempRespDayRefResp = ecoregion.Variables[species.Name].FTempRespDay * ecoregion.Variables.DaySpan * ecoregion.Variables.Daylength * Constants.MC / Constants.billion * ecoregion.Variables[species.Name].Amax;
-                //Subistitute 24 hours in place of DayLength because foliar respiration does occur at night.  FTempRespDay uses Tave temps reflecting both day and night temperatures.
-                float FTempRespDayRefResp = ecoregion.Variables[species.Name].FTempRespDay * ecoregion.Variables.DaySpan * (Constants.SecondsPerHour * 24) * Constants.MC / Constants.billion * Amax;
-                
-                // Actal foliage respiration (growth respiration) 
-                FolResp[index] = FWater[index] * FTempRespDayRefResp * fol / (float)PlugIn.IMAX;
-                
-                // Gross psn depends on net psn and foliage respiration
-                GrossPsn[index] = NetPsn[index] + FolResp[index];
-
-                // M. Kubiske equation for transpiration: Improved methods for calculating WUE and Transpiration in PnET.
-                // JH2O has been modified by CiModifier to reduce water use efficiency
-                Transpiration[index] = (float)(0.01227 * (GrossPsn[index] / (JCO2 / JH2O)));
- 
-                // It is possible for transpiration to calculate to exceed available water
-                // In this case, we cap transpiration at available water, and back-calculate GrossPsn and NetPsn to downgrade those as well
-                if(Transpiration[index] > hydrology.Water)
-                {
-                    Transpiration[index] = hydrology.Water;
-                    GrossPsn[index] = (Transpiration[index] / 0.01227F) * (JCO2 / JH2O);
-                    NetPsn[index] = GrossPsn[index] - FolResp[index];
-                }
-
-                // Subtract transpiration from hydrology
-                success = hydrology.AddWater(-1 * Transpiration[index]);
-                if (success == false) throw new System.Exception("Error adding water, Transpiration = " + Transpiration[index] + " water = " + hydrology.Water + "; ecoregion = " + ecoregion.Name + "; site = " + site.Location);
-
-                // Add net psn to non soluble carbons
-                nsc += NetPsn[index];
-             
-            }
-            else
-            {
-                // Reset subcanopy layer values
-                NetPsn[index] = 0;
-                FolResp[index] = 0;
-                GrossPsn[index] = 0;
-                Transpiration[index] = 0;
-                FOzone[index] = 1;
-
-            }
-           
-            if (index < PlugIn.IMAX - 1) index++;
-            return success;
-        }
-
-        // Based on Michaelis-Menten saturation curve
-        // https://en.wikibooks.org/wiki/Structural_Biochemistry/Enzyme/Michaelis_and_Menten_Equation
-        public static float ComputeFrad(float Radiation, float HalfSat)
-        {
-            // Derived from Michaelis-Menton equation
-            // https://en.wikibooks.org/wiki/Structural_Biochemistry/Enzyme/Michaelis_and_Menten_Equation
-
-            return Radiation / (Radiation + HalfSat);
-        }
-        public static float ComputeFWater(float H1, float H2, float H3, float H4, float pressurehead)
-        {
-            float minThreshold = H1;
-            if (H2 <= H1)
-                minThreshold = H2;
-            // Compute water stress
-            if (pressurehead <= minThreshold || pressurehead >= H4) return 0;
-            else if (pressurehead > H3) return 1 - ((pressurehead - H3) / (H4 - H3));
-            else if (pressurehead < H2) return (1.0F/(H2-H1))*pressurehead - (H1/(H2-H1));
-            else return 1;
-        }
-
-        public static float ComputeO3Effect_PnET(float o3, float delAmax, float netPsn_leaf_s, int Layer, int nLayers, float FolMass, float lastO3Effect, float gwv, float layerLAI, float o3Coeff)
-        {
-            float currentO3Effect = 1.0F;
-            float droughtO3Frac = 1.0F; // Not using droughtO3Frac from PnET code per M. Kubiske and A. Chappelka
-            //float kO3Eff = 0.0026F;  // Generic coefficient from Ollinger
-            float kO3Eff = 0.0026F * o3Coeff;  // Scaled by species using input parameters
-            
-
-            float O3Prof = (float)(0.6163 + (0.00105 * FolMass));
-            float RelLayer = (float)Layer / (float)nLayers;
-            float relO3 = Math.Min(1,1 - (RelLayer * O3Prof) * (RelLayer * O3Prof) * (RelLayer * O3Prof));
-            // Kubiske method (using gwv in place of conductance
-            currentO3Effect = (float)Math.Min(1, (lastO3Effect * droughtO3Frac) + (kO3Eff * gwv * o3 * relO3));
-
-            // Ollinger method
-            // Calculations for gsSlope and gsInt could be moved back to EcoregionPnETVariables since they only depend on delamax
-            //float gsSlope=(float)((-1.1309*delAmax)+1.9762);
-            //float gsInt = (float)((0.4656 * delAmax) - 0.9701);
-            //float conductance = Math.Max(0, (gsInt + (gsSlope * netPsn_leaf_s)) * (1 - lastO3Effect));
-            //float currentO3Effect_conductance = (float)Math.Min(1, (lastO3Effect * droughtO3Frac) + (kO3Eff * conductance * o3 * relO3));
-
-            // Tested here but removed for release v3.0
-            //string OzoneConductance = ((Parameter<string>)PlugIn.GetParameter(Names.OzoneConductance)).Value;
-            //if (OzoneConductance == "Kubiske")
-            //    return currentO3Effect;
-            //else if (OzoneConductance == "Ollinger")
-            //    return currentO3Effect_conductance;
-            //else
-            //{
-            //    System.Console.WriteLine("OzoneConductance is not Kubiske or Ollinger.  Using Kubiske by default");
-            //    return currentO3Effect;
-            //}
-
-            return currentO3Effect;
-            
-        }
-        public int ComputeNonWoodyBiomass(ActiveSite site)
-        {
-            return (int)(fol);
-        }
-        public static Percentage ComputeNonWoodyPercentage(Cohort cohort, ActiveSite site)
-        {
-            return new Percentage(cohort.fol / (cohort.Wood + cohort.Fol));
-        }
-        public void InitializeOutput(string SiteName, ushort YearOfBirth)
-        {
-            cohortoutput = new LocalOutput(SiteName, "Cohort_" + Species.Name + "_" + YearOfBirth + ".csv", OutputHeader);
-       
-        }
-
-        public void InitializeOutput(string SiteName)
-        {
-            cohortoutput = new LocalOutput(SiteName, "Cohort_" + Species.Name + ".csv", OutputHeader);
-
-        }
-
-        public float SumLAI
-        {
-            get {
-                return LAI.Sum();
-            }
-
-        }
-        public void UpdateCohortData(IEcoregionPnETVariables monthdata )
-        {
-            float netPsnSum = NetPsn.Sum();
-            float transpirationSum = Transpiration.Sum();
-            float JCO2_JH2O = 0;
-            if(transpirationSum > 0)
-                JCO2_JH2O = (float) (0.01227 * (netPsnSum / transpirationSum));
-            float WUE = JCO2_JH2O * ((float)44 / (float)18); //44=mol wt CO2; 18=mol wt H2O; constant =2.44444444444444
-
-            // determine the limiting factor 
-            float fWaterAvg = FWater.Average();
-            float PressHeadAvg = PressHead.Average();
-            float fRadAvg = FRad.Average();
-            float fOzoneAvg = FOzone.Average();
-            float fTemp = monthdata[Species.Name].FTempPSN;
-            string limitingFactor = "NA";
-            if(coldKill < int.MaxValue)
-            {
-                limitingFactor = "ColdTol ("+coldKill.ToString()+")";
-            }
-            else
-            {
-               List<float> factorList = new List<float>(new float[]{fWaterAvg,fRadAvg,fOzoneAvg,Fage,fTemp});
-               float minFactor = factorList.Min();
-                if (minFactor == fTemp)
-                    limitingFactor = "fTemp";
-                else if (minFactor == Fage)
-                    limitingFactor = "fAge";
-                else if (minFactor == fWaterAvg)
-                {
-                    if(PressHeadAvg > this.SpeciesPNET.H3)
-                    {
-                        limitingFactor = "Too dry";
-                    }
-                    else if (PressHeadAvg < this.SpeciesPNET.H2)
-                    {
-                        limitingFactor = "Too wet";
-                    }
-                    else
-                        limitingFactor = "fWater";
-                }
-                else if (minFactor == fRadAvg)
-                    limitingFactor = "fRad";
-                else if (minFactor == fOzoneAvg)
-                    limitingFactor = "fOzone";
-            }
-
-            // Cohort output file
-            string s = Math.Round(monthdata.Year, 2) + "," +
-                        Age + "," +
-                        Layer + "," +
-                       SumLAI + "," +
-                       GrossPsn.Sum() + "," +
-                       FolResp.Sum() + "," +
-                       MaintenanceRespiration.Sum() + "," +
-                       netPsnSum + "," +                  // Sum over canopy layers
-                       transpirationSum + "," +
-                       WUE.ToString() + "," +
-                       fol + "," +
-                       Root + "," +
-                       Wood + "," +
-                       NSC + "," +
-                       NSCfrac + "," +
-                       fWaterAvg + "," +
-                       Water.Average() + ","+
-                       PressHead.Average() + ","+
-                       fRadAvg + "," +
-                       fOzoneAvg + "," +
-                       DelAmax.Average() + "," +
-                       monthdata[Species.Name].FTempPSN + "," +
-                       monthdata[Species.Name].FTempRespWeightedDayAndNight + "," +
-                       Fage + "," +
-                       leaf_on + "," +
-                       FActiveBiom + "," +
-                       AdjFolN.Average() + "," +
-                       AdjFracFol.Average() + "," +
-                       CiModifier.Average() + ","+
-                       adjHalfSat + ","+
-                       limitingFactor+",";
-             
-            cohortoutput.Add(s);
-
-       
-        }
-
-        public string OutputHeader
-        {
-            get
-            { 
-                // Cohort output file header
-                string hdr = OutputHeaders.Time + "," +
-                            OutputHeaders.Age + "," +
-                            OutputHeaders.Layer + "," +
-                            OutputHeaders.LAI + "," +
-                            OutputHeaders.GrossPsn + "," +
-                            OutputHeaders.FolResp + "," +
-                            OutputHeaders.MaintResp + "," +
-                            OutputHeaders.NetPsn + "," +
-                            OutputHeaders.Transpiration + "," +
-                            OutputHeaders.WUE + "," +
-                            OutputHeaders.Fol + "," +
-                            OutputHeaders.Root + "," +
-                            OutputHeaders.Wood + "," +
-                            OutputHeaders.NSC + "," +
-                            OutputHeaders.NSCfrac + "," +
-                            OutputHeaders.fWater + "," +
-                            OutputHeaders.water + "," +
-                            OutputHeaders.PressureHead + ","+
-                            OutputHeaders.fRad + "," +
-                            OutputHeaders.FOzone + "," +
-                            OutputHeaders.DelAMax + "," +
-                            OutputHeaders.fTemp_psn + "," +
-                            OutputHeaders.fTemp_resp + "," +
-                            OutputHeaders.fage + "," +
-                            OutputHeaders.LeafOn + "," +
-                            OutputHeaders.FActiveBiom + "," +
-                            OutputHeaders.AdjFolN + "," +
-                            OutputHeaders.AdjFracFol + "," +
-                            OutputHeaders.CiModifier + ","+
-                            OutputHeaders.AdjHalfSat + ","+
-                            OutputHeaders.LimitingFactor + ",";
-
-                return hdr;
-            }
-        }
-        public void WriteCohortData()
-        {
-            cohortoutput.Write();
-         
-        }
-         
-        public float FActiveBiom
-        {
-            get
-            {
-                return (float)Math.Exp(-species.FrActWd * biomass);
-            }
-        }
-        public bool IsAlive
-        {
-            // Determine if cohort is alive. It is assumed that a cohort is dead when 
-            // NSC decline below 1% of biomass
-            get
-            {
-                return NSCfrac > 0.01F;
-            }
-        }
-        public float FoliageSenescence()
-        {
-            // If it is fall 
-            float Litter = species.TOfol * fol;
-            // If cohort is dead, then all foliage is lost
-            if (NSCfrac <= 0.01F)
-                Litter = fol;
-            fol -= Litter;
-
-            return Litter;
-
-        }
-        
-        public float Senescence()
-        {
-            float senescence = ((Root * species.TOroot) + Wood * species.TOwood);
-            biomass -= senescence;
-
-            return senescence;
-        }
-
-        public void ReduceFoliage(double fraction)
-        {
-            fol *= (float)(1.0 - fraction);
-        }
-        public void ReduceBiomass(object sitecohorts, double fraction, ExtensionType disturbanceType)
-        {
-            Allocation.Allocate(sitecohorts, this, disturbanceType, fraction);
-
-            biomass *= (float)(1.0 - fraction);
-            fol *= (float)(1.0 - fraction);
-
-        }
-
-        public float CalculateLAI(ISpeciesPNET species, float fol, int index)
-        {
-            // Leaf area index for the subcanopy layer by index. Function of specific leaf weight SLWMAX and the depth of the canopy
-            // Depth of the canopy is expressed by the mass of foliage above this subcanopy layer (i.e. slwdel * index/imax *fol)
-            float LAISum = 0;
-            for (int i = 0; i < index; i++)
-            {
-                LAISum += LAI[i];
-            }
-            float LAIlayerMax = (float)Math.Max(0.01, 25.0F - LAISum); // Cohort LAI is capped at 25; once LAI reaches 25 subsequent sublayers get LAI of 0.01
-            float LAIlayer = (1 / (float)PlugIn.IMAX) * fol / (species.SLWmax - species.SLWDel * index * (1 / (float)PlugIn.IMAX) * fol);
-            if (fol > 0 && LAIlayer <= 0)
-            {
-                PlugIn.ModelCore.UI.WriteLine("\n Warning: LAI was calculated to be negative for " + species.Name + ". This could be caused by a low value for SLWmax.  LAI applied in this case is a max of 25 for each cohort.");
-                LAIlayer = LAIlayerMax/(PlugIn.IMAX - index);
-            }
-            else
-                LAIlayer = (float)Math.Min(LAIlayerMax, LAIlayer);
-
-            return LAIlayer;
-        }
-        //---------------------------------------------------------------------
-        /// <summary>
-        /// Raises a Cohort.AgeOnlyDeathEvent.
-        /// </summary>
-        public static void RaiseDeathEvent(object sender,
-                                Cohort cohort, 
-                                ActiveSite site,
-                                ExtensionType disturbanceType)
-        {
-            //if (AgeOnlyDeathEvent != null)
-            //{
-            //    AgeOnlyDeathEvent(sender, new Landis.Library.BiomassCohorts.DeathEventArgs(cohort, site, disturbanceType));
-            //}
-            if (DeathEvent != null)
-            {
-                DeathEvent(sender, new Landis.Library.BiomassCohorts.DeathEventArgs(cohort, site, disturbanceType));
-            }
-           
-        }
-
-        
-    } 
-}
+// uses dominance to allocate psn and subtract transpiration from soil water, average cohort vars over layer
+
+using Landis.Core;
+using Landis.SpatialModeling;
+using Landis.Utilities;
+using System;
+using System.Collections.Generic;
+using System.Linq;
+
+namespace Landis.Extension.Succession.BiomassPnET
+{
+    public class Cohort : Landis.Library.AgeOnlyCohorts.ICohort, Landis.Library.BiomassCohorts.ICohort 
+    {
+        public static event Landis.Library.BiomassCohorts.DeathEventHandler<Landis.Library.BiomassCohorts.DeathEventArgs> DeathEvent;
+        public static event Landis.Library.BiomassCohorts.DeathEventHandler<Landis.Library.BiomassCohorts.DeathEventArgs> AgeOnlyDeathEvent;
+
+        public byte Layer;
+
+        public delegate void SubtractTranspiration(float transpiration, ISpeciesPNET Species);
+        public delegate void AddWoodyDebris(float Litter, float KWdLit);
+        public delegate void AddLitter(float AddLitter, ISpeciesPNET Species);
+
+        private bool leaf_on = false;
+
+        public static IEcoregionPnET ecoregion;
+        public static ActiveSite site;
+
+        public static AddWoodyDebris addwoodydebris;
+        
+        public static AddLitter addlitter;
+        
+        private float biomassmax;
+        private float biomass; // root + wood
+        private float fol;
+        private float nsc;
+        private ushort age;
+        private float defolProp; //BRM
+        private float lastWoodySenescence; // last recorded woody senescence
+        private float lastFoliageSenescence; // last recorded foliage senescence
+        private float lastFRad;  //last month's average FRad
+        private List<float> lastSeasonFRad;  // last growing season FRad
+        private float adjFracFol;
+        private bool firstYear;
+        private float adjHalfSat;
+        private float adjFolN;
+        private int coldKill;
+
+        public ushort index;
+        
+        private ISpeciesPNET species;
+        private LocalOutput cohortoutput;
+
+        // Leaf area index per subcanopy layer (m/m)
+        public float[] LAI = null;
+
+        // Gross photosynthesis (gC/mo)
+        public float[] GrossPsn = null;
+
+        // Foliar respiration (gC/mo)
+        public float[] FolResp = null;
+
+        // Net photosynthesis (gC/mo)
+        public float[] NetPsn = null;
+
+        // Mainenance respiration (gC/mo)
+        public float[] MaintenanceRespiration = null;
+
+        // Transpiration (mm/mo)
+        public float[] Transpiration = null;
+        
+        // Reduction factor for suboptimal radiation on growth
+        public float[] FRad = null;
+        
+        // Reduction factor for suboptimal or supra optimal water 
+        public float[] FWater = null;
+
+        // Actual water used to calculate FWater
+        public float[] Water = null;
+
+        // Actual pressurehead used to calculate FWater
+        public float[] PressHead = null;
+        
+        // Reduction factor for ozone 
+        public float[] FOzone = null;
+
+        // Interception (mm/mo)
+        public float[] Interception = null;
+
+        // Adjustment folN based on fRad
+        public float[] AdjFolN = null;
+
+        // Adjustment fracFol based on fRad
+        public float[] AdjFracFol = null;
+
+        // Modifier of CiCa ratio based on fWater and Ozone
+        public float[] CiModifier = null;
+
+        // Adjustment to Amax based on CO2
+        public float[] DelAmax = null;
+
+
+        public void InitializeSubLayers()
+        {
+            // Initialize subcanopy layers
+            index = 0;
+            LAI = new float[PlugIn.IMAX];
+            GrossPsn = new float[PlugIn.IMAX];
+            FolResp = new float[PlugIn.IMAX];
+            NetPsn = new float[PlugIn.IMAX];
+            Transpiration = new float[PlugIn.IMAX];
+            FRad = new float[PlugIn.IMAX];
+            FWater = new float[PlugIn.IMAX];
+            Water = new float[PlugIn.IMAX];
+            PressHead = new float[PlugIn.IMAX];
+            FOzone = new float[PlugIn.IMAX];
+            MaintenanceRespiration = new float[PlugIn.IMAX];
+            Interception = new float[PlugIn.IMAX];
+            AdjFolN = new float[PlugIn.IMAX];
+            AdjFracFol = new float[PlugIn.IMAX];
+            CiModifier = new float[PlugIn.IMAX];
+            DelAmax = new float[PlugIn.IMAX];
+        }
+
+        public void StoreFRad()
+        {
+            // Filter for growing season months only
+            if (leaf_on)
+            {
+                lastFRad = FRad.Average();
+                lastSeasonFRad.Add(lastFRad);
+            }
+        }
+
+        public void CalcAdjFracFol()
+        {
+            if (lastSeasonFRad.Count() > 0)
+            {
+                float lastSeasonAvgFRad = lastSeasonFRad.ToArray().Average();
+                float fracFol_slope = species.FracFolShape;
+                float fracFol_int = species.MaxFracFol;
+                // linear version
+                //adjFracFol = (lastSeasonAvgFRad * fracFol_slope + fracFol_int) * species.FracFol;
+                //exponential version
+                //adjFracFol = (float)Math.Pow((lastSeasonAvgFRad + 0.2), fracFol_slope) * species.FracFol + species.FracFol * fracFol_int;
+                //modified exponential version - controls lower and upper limit of function
+                adjFracFol = species.FracFol + ((fracFol_int - species.FracFol) * (float)Math.Pow(lastSeasonAvgFRad, fracFol_slope)); //slope is shape parm; fracFol is minFracFol; int is maxFracFol. EJG-7-24-18
+
+                firstYear = false;
+            }
+            else
+                adjFracFol = species.FracFol;
+            lastSeasonFRad = new List<float>();
+
+        }
+
+        public void NullSubLayers()
+        {           
+            // Reset values for subcanopy layers
+            LAI = null;
+            GrossPsn = null;
+            FolResp = null;
+            NetPsn = null;
+            Transpiration = null;
+            FRad = null;
+            FWater = null;
+            PressHead = null;
+            Water = null;
+            FOzone = null;
+            MaintenanceRespiration = null;
+            Interception = null;
+            AdjFolN = null;
+            AdjFracFol = null;
+            CiModifier = null;
+            DelAmax = null;
+        }
+
+        // Age (years)
+        public ushort Age
+        {
+            get
+            {
+                return age;
+            }
+        }
+        // Non soluble carbons
+        public float NSC
+        {
+            get
+            {
+                return nsc;
+            }
+        }
+        // Foliage (g/m2)
+        public float Fol
+        {
+            get
+            {
+                return fol;
+            }
+        }
+        // Aboveground Biomass (g/m2)
+        public int Biomass
+        {
+            get
+            {
+                return (int)((1 - species.FracBelowG) * biomass) + (int)fol;
+            }
+        }
+        // Total Biomass (root + wood) (g/m2)
+        public int TotalBiomass
+        {
+            get
+            {
+                return (int)biomass;
+            }
+        }
+        // Wood (g/m2)
+        public uint Wood
+        {
+            get
+            {
+                return (uint)((1 - species.FracBelowG) * biomass);
+            }
+        }
+        // Root (g/m2)
+        public uint Root
+        {
+            get
+            {
+                return (uint)(species.FracBelowG * biomass);
+            }
+        }
+        
+        // Max biomass achived in the cohorts' life time. 
+        // This value remains high after the cohort has reached its 
+        // peak biomass. It is used to determine canopy layers where
+        // it prevents that a cohort could descent in the canopy when 
+        // it declines (g/m2)
+        public float BiomassMax
+        {
+            get
+            {
+                return biomassmax;
+            }
+        }
+        /// <summary>
+        /// Boolean whether cohort has been killed by cold temp relative to cold tolerance
+        /// </summary>
+        public int ColdKill
+        {
+            get
+            {
+                return coldKill;
+            }
+        }
+        // Get totals for combined cohorts
+        public void Accumulate(Cohort c)
+        {
+            biomass += c.biomass;
+            biomassmax = Math.Max(biomassmax, biomass);
+            fol += c.Fol;
+        }
+
+        // Add dead wood to last senescence
+        public void AccumulateWoodySenescence (int senescence)
+        {
+            lastWoodySenescence += senescence;
+        }
+
+        // Add dead foliage to last senescence
+        public void AccumulateFoliageSenescence(int senescence)
+        {
+            lastFoliageSenescence += senescence;
+        }
+
+        // Growth reduction factor for age
+        float Fage
+        {
+            get
+            {
+                return Math.Max(0, 1 - (float)Math.Pow((age / (float)species.Longevity), species.PsnAgeRed));
+            }
+        }
+        // NSC fraction: measure for resources
+        public float NSCfrac
+        {
+            get
+            {
+                return nsc / (FActiveBiom * (biomass + fol));
+            }
+        }
+        // Species with PnET parameter additions
+        public ISpeciesPNET SpeciesPNET
+        {
+            get
+            {
+                return species;
+            }
+        }
+        // LANDIS species (without PnET parameter additions)
+        public Landis.Core.ISpecies Species
+        {
+            get
+            {
+                return PlugIn.SpeciesPnET[species];
+            }
+        }
+        // Defoliation proportion - BRM
+        public float DefolProp
+        {
+            get
+            {
+                return defolProp;
+            }
+        }
+
+        // Annual Woody Senescence (g/m2)
+        public int LastWoodySenescence
+        {
+            get
+            {
+                return (int)lastWoodySenescence;
+            }
+        }
+        // Annual Foliage Senescence (g/m2)
+        public int LastFoliageSenescence
+        {
+            get
+            {
+                return (int)lastFoliageSenescence;
+            }
+        }
+
+        // Last average FRad
+        public float LastFRad
+        {
+            get
+            {
+                return lastFRad;
+            }
+        }
+
+        // Constructor
+        public Cohort(ISpeciesPNET species, ushort year_of_birth, string SiteName)
+        {
+            this.species =  species;
+            age = 1;
+            coldKill = int.MaxValue;
+           
+            this.nsc = (ushort)species.InitialNSC;
+           
+            // Initialize biomass assuming fixed concentration of NSC
+            this.biomass = (uint)(1F / species.DNSC * (ushort)species.InitialNSC);
+            
+            biomassmax = biomass;
+
+            // Then overwrite them if you need stuff for outputs
+            if (SiteName != null)
+            {
+                InitializeOutput(SiteName, year_of_birth);
+            }
+
+            lastSeasonFRad = new List<float>();
+            firstYear = true;
+        }
+
+        public Cohort(Cohort cohort)
+        {
+            this.species = cohort.species;
+            this.age = cohort.age;
+            this.nsc = cohort.nsc;
+            this.biomass = cohort.biomass;
+            biomassmax = cohort.biomassmax;
+            this.fol = cohort.fol;
+            this.lastSeasonFRad = cohort.lastSeasonFRad;
+        }
+
+        public Cohort(ISpeciesPNET species, ushort age, int woodBiomass, string SiteName, ushort firstYear)
+        {
+            InitializeSubLayers();
+            this.species = species;
+            this.age = age;
+            //incoming biomass is aboveground wood, calculate total biomass
+            int biomass = (int) (woodBiomass / (1 - species.FracBelowG));
+            this.biomass = biomass;
+            this.nsc = this.species.DNSC * this.FActiveBiom * this.biomass;
+            this.biomassmax = biomass;
+            this.lastSeasonFRad = new List<float>();
+            this.adjFracFol = species.FracFol;
+            this.coldKill = int.MaxValue;
+
+            if (this.leaf_on)
+            {
+                this.fol = (adjFracFol * FActiveBiom * biomass);
+                LAI[index] = CalculateLAI(this.species, this.fol, index);
+            }
+
+            if (SiteName != null)
+            {
+                InitializeOutput(SiteName, firstYear);
+            }
+        }
+
+        // Makes sure that litters are allocated to the appropriate site
+        public static void SetSiteAccessFunctions(SiteCohorts sitecohorts)
+        {
+             Cohort.addlitter = sitecohorts.AddLitter;
+             Cohort.addwoodydebris = sitecohorts.AddWoodyDebris;
+             Cohort.ecoregion = sitecohorts.Ecoregion;
+             Cohort.site = sitecohorts.Site;
+        }
+        
+
+        public void CalculateDefoliation(ActiveSite site, int SiteAboveGroundBiomass)
+        {
+            int abovegroundBiomass = (int)((1 - species.FracBelowG) * biomass) + (int)fol;
+            defolProp = (float)Landis.Library.Biomass.CohortDefoliation.Compute(site, species, abovegroundBiomass, SiteAboveGroundBiomass);
+        }
+
+        // Photosynthesis by canopy layer
+        public bool CalculatePhotosynthesis(float PrecInByCanopyLayer,int precipCount, float leakageFrac, IHydrology hydrology, ref float SubCanopyPar, float o3_cum, float o3_month, int subCanopyIndex, int layerCount, ref float O3Effect, float frostFreeSoilDepth, float MeltInByCanopyLayer, bool coldKillBoolean)
+         {      
+            bool success = true;
+            float lastO3Effect = O3Effect;
+            O3Effect = 0;
+            
+            // permafrost
+            float frostFreeProp = Math.Min(1.0F,frostFreeSoilDepth / ecoregion.RootingDepth);
+
+            // Leaf area index for the subcanopy layer by index. Function of specific leaf weight SLWMAX and the depth of the canopy
+            // Depth of the canopy is expressed by the mass of foliage above this subcanopy layer (i.e. slwdel * index/imax *fol)
+            LAI[index] = CalculateLAI(species, fol, index);
+
+            // Precipitation interception has a max in the upper canopy and decreases exponentially through the canopy
+            //Interception[index] = PrecInByCanopyLayer * (float)(1 - Math.Exp(-1 * ecoregion.PrecIntConst * LAI[index]));
+            //if (Interception[index] > PrecInByCanopyLayer) throw new System.Exception("Error adding water, PrecInByCanopyLayer = " + PrecInByCanopyLayer + " Interception[index] = " + Interception[index]);
+
+            if (MeltInByCanopyLayer > 0)
+            {
+                // Add thawed soil water to soil moisture
+                // Instantaneous runoff (excess of porosity)
+                float meltrunoff = Math.Min(MeltInByCanopyLayer, Math.Max(hydrology.Water + MeltInByCanopyLayer - (ecoregion.Porosity * frostFreeProp), 0));
+                Hydrology.RunOff += meltrunoff*ecoregion.RunoffFrac;
+
+                success = hydrology.AddWater(MeltInByCanopyLayer - (meltrunoff * ecoregion.RunoffFrac));
+                if (success == false) throw new System.Exception("Error adding water, MeltInByCanopyLayer = " + MeltInByCanopyLayer + "; water = " + hydrology.Water + "; meltrunoff = " + meltrunoff + "; ecoregion = " + ecoregion.Name + "; site = " + site.Location);
+            }
+            float precipIn = 0;
+            // If more than one precip event assigned to layer, repeat precip, runoff, leakage for all events prior to respiration
+            for (int p = 1; p <= precipCount; p++)
+            {
+                // Incoming precipitation
+                //float waterIn = PrecInByCanopyLayer  - Interception[index]; //mm   
+                precipIn = PrecInByCanopyLayer; //mm 
+
+                // Instantaneous runoff (excess of porosity)
+                float rainrunoff = Math.Min(precipIn, Math.Max(hydrology.Water + precipIn - (ecoregion.Porosity * frostFreeProp), 0));
+                Hydrology.RunOff += rainrunoff*ecoregion.RunoffFrac;
+
+                float waterIn = precipIn - (rainrunoff * ecoregion.RunoffFrac);
+
+                // Add incoming precipitation to soil moisture
+                success = hydrology.AddWater(waterIn);
+                if (success == false) throw new System.Exception("Error adding water, waterIn = " + waterIn + "; water = " + hydrology.Water + "; rainrunoff = " + rainrunoff + "; ecoregion = " + ecoregion.Name + "; site = " + site.Location);
+            }
+
+            // Leakage only occurs following precipitation events or incoming melt water
+            if (precipIn > 0 || MeltInByCanopyLayer > 0)
+            {
+                float leakage = Math.Max((float)leakageFrac * (hydrology.Water - (ecoregion.FieldCap * frostFreeProp)), 0);
+                Hydrology.Leakage += leakage;
+
+                // Remove fast leakage
+                success = hydrology.AddWater(-1 * leakage);
+                if (success == false) throw new System.Exception("Error adding water, Hydrology.Leakage = " + Hydrology.Leakage + "; water = " + hydrology.Water + "; ecoregion = " + ecoregion.Name + "; site = " + site.Location);
+            }               
+            
+            // Adjust soil water for freezing
+            if (frostFreeProp < 1.0)
+            {
+                // water in frozen soil is not accessible - treat it as if it leaked out
+                float frozenLimit = ecoregion.FieldCap * frostFreeProp;
+                float frozenWater = hydrology.Water - frozenLimit;
+                // Remove frozen water
+                success = hydrology.AddWater(-1 * frozenWater);
+                if (success == false) throw new System.Exception("Error adding water, frozenWater = " + frozenWater + "; water = " + hydrology.Water + "; ecoregion = " + ecoregion.Name + "; site = " + site.Location);
+            }
+            // Maintenance respiration depends on biomass,  non soluble carbon and temperature
+            MaintenanceRespiration[index] = (1 / (float)PlugIn.IMAX) * (float)Math.Min(NSC, ecoregion.Variables[Species.Name].MaintRespFTempResp * biomass);//gC //IMAXinverse
+            
+            // Subtract mainenance respiration (gC/mo)
+            nsc -= MaintenanceRespiration[index];
+
+            
+            // Woody decomposition: do once per year to reduce unnescessary computation time so with the last subcanopy layer 
+            if (index == PlugIn.IMAX - 1)
+            {
+
+                // In the last month
+                if (ecoregion.Variables.Month == (int)Constants.Months.December)
+                {
+                    //Check if nscfrac is below threshold to determine if cohort is alive
+                    if (!this.IsAlive)
+                    {
+                        nsc = 0.0F;  // if cohort is dead, nsc goes to zero and becomes functionally dead even though not removed until end of timestep
+                    }
+                    else if(PlugIn.ModelCore.CurrentTime > 0 && this.TotalBiomass < (uint)species.InitBiomass)  //Check if biomass < Initial Biomass -> cohort dies
+                    {
+                        nsc = 0.0F;  // if cohort is dead, nsc goes to zero and becomes functionally dead even though not removed until end of timestep
+                        leaf_on = false;
+                        nsc = 0.0F;
+                        float foliageSenescence = FoliageSenescence();
+                        addlitter(foliageSenescence, SpeciesPNET);
+                        lastFoliageSenescence = foliageSenescence;
+                    }
+
+                    float woodSenescence = Senescence();
+                    addwoodydebris(woodSenescence, species.KWdLit);
+                    lastWoodySenescence = woodSenescence;
+
+                    // Release of nsc, will be added to biomass components next year
+                    // Assumed that NSC will have a minimum concentration, excess is allocated to biomass
+                    float Allocation = Math.Max(nsc - (species.DNSC * FActiveBiom * biomass), 0);
+                    biomass += Allocation;
+                    biomassmax = Math.Max(biomassmax, biomass);
+                    nsc -= Allocation;
+                    age++;
+                }
+
+            }
+            if (coldKillBoolean)
+            {
+                coldKill = (int)Math.Floor(ecoregion.Variables.Tave - (3.0 * ecoregion.WinterSTD));
+                leaf_on = false;
+                nsc = 0.0F;
+                float foliageSenescence = FoliageSenescence();
+                addlitter(foliageSenescence, SpeciesPNET);
+                lastFoliageSenescence = foliageSenescence;
+            }
+            else
+            {
+                // When LeafOn becomes false for the first time in a year
+                if (ecoregion.Variables.Tmin <= this.SpeciesPNET.LeafOnMinT)
+                {
+                    if (leaf_on == true)
+                    {
+                        leaf_on = false;
+                        float foliageSenescence = FoliageSenescence();
+                        addlitter(foliageSenescence, SpeciesPNET);
+                        lastFoliageSenescence = foliageSenescence;
+
+                    }
+                }
+                else
+                {
+                    leaf_on = true;
+                }
+            }
+            if (leaf_on)
+            {
+                // Foliage linearly increases with active biomass
+                //float IdealFol = (species.FracFol * FActiveBiom * biomass);
+                if (firstYear)
+                    adjFracFol = species.FracFol;
+                float IdealFol = (adjFracFol * FActiveBiom * biomass); // Using adjusted FracFol
+
+                // If the tree should have more filiage than it currently has
+                if (IdealFol > fol)
+                {
+                    // Foliage allocation depends on availability of NSC (allows deficit at this time so no min nsc)
+                    // carbon fraction of biomass to convert C to DW
+                    float Folalloc = Math.Max(0, Math.Min(nsc, species.CFracBiomass * (IdealFol - fol))); // gC/mo
+
+                    // Add foliage allocation to foliage
+                    fol += Folalloc / species.CFracBiomass;// gDW
+
+                    // Subtract from NSC
+                    nsc -= Folalloc;
+                }
+            }
+            // Leaf area index for the subcanopy layer by index. Function of specific leaf weight SLWMAX and the depth of the canopy
+            LAI[index] = CalculateLAI(species, fol, index);
+            
+            //  Apply defoliation in month of june
+            if ((PlugIn.ModelCore.CurrentTime > 0) && (ecoregion.Variables.Month == (int)Constants.Months.June))
+            {
+                if (DefolProp > 0)
+                {
+                    //Adjust defol prop for foliage longevity - defol only affects current foliage
+                    float adjDefol = DefolProp * species.TOfol;
+                    ReduceFoliage(adjDefol);
+                    // Update LAI after defoliation
+                    //LAI[index] = (1 / (float)PlugIn.IMAX) * fol / (species.SLWmax - species.SLWDel * index * (1 / (float)PlugIn.IMAX) * fol);
+                    LAI[index] = CalculateLAI(species, fol, index);
+                }
+            
+            }
+
+            // Adjust HalfSat for CO2 effect
+            float halfSatIntercept = species.HalfSat - 350 * species.CO2HalfSatEff;
+            adjHalfSat = species.CO2HalfSatEff * ecoregion.Variables.CO2 + halfSatIntercept;
+            // Reduction factor for radiation on photosynthesis
+            FRad[index] = ComputeFrad(SubCanopyPar, adjHalfSat);
+            
+            
+
+            // Below-canopy PAR if updated after each subcanopy layer
+            SubCanopyPar *= (float)Math.Exp(-species.K * LAI[index]);
+
+            // Get pressure head given ecoregion and soil water content (latter in hydrology)
+            float PressureHead = hydrology.GetPressureHead(ecoregion);
+
+            // Reduction water for sub or supra optimal soil water content
+
+            float fWaterOzone = 1.0f;  //fWater for ozone functions; ignores H1 and H2 parameters because only impacts when drought-stressed
+            if (PlugIn.ModelCore.CurrentTime > 0)
+            {
+                FWater[index] = ComputeFWater(species.H1,species.H2, species.H3, species.H4, PressureHead);
+                Water[index] = hydrology.Water;
+                PressHead[index] = PressureHead;
+                fWaterOzone = ComputeFWater(-1, -1, species.H3, species.H4, PressureHead); // ignores H1 and H2 parameters because only impacts when drought-stressed
+            }
+            else // Ignore H1 and H2 parameters during spinup
+            {
+                FWater[index] = ComputeFWater(-1,-1, species.H3, species.H4, PressureHead);
+                Water[index] = hydrology.Water;
+                PressHead[index] = PressureHead;
+                fWaterOzone = FWater[index];
+            }
+            
+      
+
+            // FoliarN adjusted based on canopy position (FRad)
+            float folN_shape = species.FolNShape; //Slope for linear FolN relationship
+            float maxFolN = species.MaxFolN; //Intercept for linear FolN relationship
+            //adjFolN = (FRad[index] * folN_slope + folN_int) * species.FolN; // Linear reduction (with intercept) in FolN with canopy depth (FRad)
+            //adjFolN = (float)Math.Pow((FRad[index]), folN_slope) * species.FolN + species.FolN * folN_int; // Expontential reduction
+            // Non-Linear reduction in FolN with canopy depth (FRad)
+            adjFolN = species.FolN + ((maxFolN - species.FolN) * (float)Math.Pow(FRad[index], folN_shape)); //slope is shape parm; FolN is minFolN; intcpt is max FolN. EJG-7-24-18
+            
+            AdjFolN[index] = adjFolN;  // Stored for output
+            AdjFracFol[index] = adjFracFol; //Stored for output
+
+
+            float ciModifier = fWaterOzone; // if no ozone, ciModifier defaults to fWater
+            if (o3_cum > 0)
+            {
+                // Regression coefs estimated from New 3 algorithm for Ozone drought.xlsx
+                // https://usfs.box.com/s/eksrr4d7fli8kr9r4knfr7byfy9r5z0i
+                // Uses data provided by Yasutomo Hoshika and Elena Paoletti
+                float ciMod_tol = (float)(fWaterOzone + (-0.021 * fWaterOzone + 0.0087) * o3_cum);
+                ciMod_tol = Math.Min(ciMod_tol, 1.0f);
+                float ciMod_int = (float)(fWaterOzone + (-0.0148 * fWaterOzone + 0.0062) * o3_cum);
+                ciMod_int = Math.Min(ciMod_int, 1.0f);
+                float ciMod_sens = (float)(fWaterOzone + (-0.0176 * fWaterOzone + 0.0118) * o3_cum);
+                ciMod_sens = Math.Min(ciMod_sens, 1.0f);                              
+                if ((species.O3StomataSens == "Sensitive") || (species.O3StomataSens == "Sens"))
+                    ciModifier = ciMod_sens;
+                else if ((species.O3StomataSens == "Tolerant") || (species.O3StomataSens == "Tol"))
+                    ciModifier = ciMod_tol;
+                else if ((species.O3StomataSens == "Intermediate") || (species.O3StomataSens == "Int"))
+                    ciModifier = ciMod_int;
+                else
+                {
+                    throw new System.Exception("Ozone data provided, but species O3StomataSens is not set to Sensitive, Tolerant or Intermediate");
+                }
+            }
+
+            CiModifier[index] = ciModifier;  // Stored for output
+
+            // If trees are physiologically active
+            if (leaf_on)
+            {
+                // CO2 ratio internal to the leaf versus external
+                float cicaRatio = (-0.075f * adjFolN) + 0.875f;  
+                float modCiCaRatio = cicaRatio * ciModifier;
+                // Reference co2 ratio
+                float ci350 = 350 * modCiCaRatio;
+                // Elevated leaf internal co2 concentration
+                float ciElev = ecoregion.Variables.CO2 * modCiCaRatio;
+                float Ca_Ci = ecoregion.Variables.CO2 - ciElev;
+
+                // Franks method
+                // (Franks,2013, New Phytologist, 197:1077-1094)
+                float Gamma = 40; // 40; Gamma is the CO2 compensation point (the point at which photorespiration balances exactly with photosynthesis.  Assumed to be 40 based on leaf temp is assumed to be 25 C
+
+                // Modified Gamma based on air temp
+                // Tested here but removed for release v3.0
+                // Bernacchi et al. 2002. Plant Physiology 130, 1992-1998
+                // Gamma* = e^(13.49-24.46/RTk) [R is universal gas constant = 0.008314 kJ/J/mole, Tk is absolute temperature]
+                //float Gamma_T = (float) Math.Exp(13.49 - 24.46 / (0.008314 * (ecoregion.Variables.Tday + 273)));
+
+                float Ca0 = 350;  // 350
+                float Ca0_adj = Ca0 * cicaRatio;  // Calculated internal concentration given external 350
+
+
+                // Franks method (Franks,2013, New Phytologist, 197:1077-1094)
+                float delamax = (ecoregion.Variables.CO2 - Gamma) / (ecoregion.Variables.CO2 + 2 * Gamma) * (Ca0 + 2 * Gamma) / (Ca0 - Gamma);
+                if (delamax < 0)
+                {
+                    delamax = 0;
+                }
+
+                // Franks method (Franks,2013, New Phytologist, 197:1077-1094)
+                // Adj Ca0
+                float delamax_adj = (ecoregion.Variables.CO2 - Gamma) / (ecoregion.Variables.CO2 + 2 * Gamma) * (Ca0_adj + 2 * Gamma) / (Ca0_adj - Gamma);
+                if (delamax_adj < 0)
+                {
+                    delamax_adj = 0;
+                }
+                
+                // Modified Franks method - by M. Kubiske
+                // substitute ciElev for CO2
+                float delamaxCi = (ciElev - Gamma) / (ciElev + 2 * Gamma) * (Ca0 + 2 * Gamma) / (Ca0 - Gamma);
+                if (delamaxCi < 0)
+                {
+                    delamaxCi = 0;
+                }
+                
+                // Modified Franks method - by M. Kubiske
+                // substitute ciElev for CO2
+                // adjusted Ca0
+                float delamaxCi_adj = (ciElev - Gamma) / (ciElev + 2 * Gamma) * (Ca0_adj + 2 * Gamma) / (Ca0_adj - Gamma);
+                if (delamaxCi_adj < 0)
+                {
+                    delamaxCi_adj = 0;
+                }
+
+                // Choose between delamax methods here:
+                DelAmax[index] = delamax;  // Franks
+                //DelAmax[index] = delamax_adj;  // Franks with adjusted Ca0
+                //DelAmax[index] = delamaxCi;  // Modified Franks
+                //DelAmax[index] = delamaxCi_adj;  // Modified Franks with adjusted Ca0
+
+                // M. Kubiske method for wue calculation:  Improved methods for calculating WUE and Transpiration in PnET.
+                float V = (float)(8314.47 * (ecoregion.Variables.Tmin + 273) / 101.3);
+                float JCO2 = (float)(0.139 * ((ecoregion.Variables.CO2 - ciElev) / V) * 0.00001);
+                float JH2O = ecoregion.Variables[species.Name].JH2O * ciModifier;
+                float wue = (JCO2 / JH2O) * (44 / 18);  //44=mol wt CO2; 18=mol wt H2O; constant =2.44444444444444
+
+                float Amax = (float)(delamaxCi * (species.AmaxA + ecoregion.Variables[species.Name].AmaxB_CO2 * adjFolN)); 
+
+                //Reference net Psn (lab conditions) in gC/g Fol/month
+                float RefNetPsn = ecoregion.Variables.DaySpan * (Amax * ecoregion.Variables[species.Name].DVPD * ecoregion.Variables.Daylength * Constants.MC) / Constants.billion;
+
+                // PSN (gC/g Fol/month) reference net psn in a given temperature
+                float FTempPSNRefNetPsn = ecoregion.Variables[species.Name].FTempPSN * RefNetPsn;
+
+                // Compute net psn from stress factors and reference net psn (gC/g Fol/month)
+                // FTempPSNRefNetPsn units are gC/g Fol/mo
+                float nonOzoneNetPsn = (1 / (float)PlugIn.IMAX) * FWater[index] * FRad[index] * Fage * FTempPSNRefNetPsn * fol;  // gC/m2 ground/mo
+               
+                // Convert Psn gC/m2 ground/mo to umolCO2/m2 fol/s
+                // netPsn_ground = LayerNestPsn*1000000umol*(1mol/12gC) * (1/(60s*60min*14hr*30day))
+                float netPsn_ground = nonOzoneNetPsn * 1000000F * (1F / 12F) * (1F / (ecoregion.Variables.Daylength * ecoregion.Variables.DaySpan));
+                float netPsn_leaf_s = 0;
+                if (netPsn_ground > 0 && LAI[index] > 0)
+                {
+                    // nesPsn_leaf_s = NetPsn_ground*(1/LAI){m2 fol/m2 ground}
+                    netPsn_leaf_s = netPsn_ground * (1F / LAI[index]);
+                    if(float.IsInfinity(netPsn_leaf_s))
+                    {
+                        netPsn_leaf_s = 0;
+                    }
+                }
+
+                //Calculate water vapor conductance (gwv) from Psn and Ci; Kubiske Conductance_5.xlsx
+                //gwv_mol = NetPsn_leaf_s /(Ca-Ci) {umol/mol} * 1.6(molH20/molCO2)*1000 {mmol/mol}
+                float gwv_mol = (float)(netPsn_leaf_s / (Ca_Ci) * 1.6 * 1000);
+                //gwv = gwv_mol / (444.5 - 1.3667*Tc)*10    {denominator is from Koerner et al. 1979 (Sheet 3),  Tc = temp in degrees C, * 10 converts from cm to mm.  
+                float gwv = (float) (gwv_mol / (444.5 - 1.3667 * ecoregion.Variables.Tave) * 10);
+
+                // Calculate gwv from Psn using Ollinger equation
+                // g = -0.3133+0.8126*NetPsn_leaf_s
+                //float g = (float) (-0.3133 + 0.8126 * netPsn_leaf_s);
+
+                // Reduction factor for ozone on photosynthesis
+                if (o3_month > 0)
+                {
+                    float o3Coeff = species.O3GrowthSens;
+                    O3Effect = ComputeO3Effect_PnET(o3_month, delamaxCi, netPsn_leaf_s, subCanopyIndex, layerCount, fol, lastO3Effect, gwv, LAI[index], o3Coeff);
+                }
+                else
+                { O3Effect = 0; }
+                FOzone[index] = 1 - O3Effect;
+               
+
+                //Apply reduction factor for Ozone
+                NetPsn[index] = nonOzoneNetPsn * FOzone[index];
+
+                // Net foliage respiration depends on reference psn (AMAX)
+                //float FTempRespDayRefResp = ecoregion.Variables[species.Name].FTempRespDay * ecoregion.Variables.DaySpan * ecoregion.Variables.Daylength * Constants.MC / Constants.billion * ecoregion.Variables[species.Name].Amax;
+                //Subistitute 24 hours in place of DayLength because foliar respiration does occur at night.  FTempRespDay uses Tave temps reflecting both day and night temperatures.
+                float FTempRespDayRefResp = ecoregion.Variables[species.Name].FTempRespDay * ecoregion.Variables.DaySpan * (Constants.SecondsPerHour * 24) * Constants.MC / Constants.billion * Amax;
+                
+                // Actal foliage respiration (growth respiration) 
+                FolResp[index] = FWater[index] * FTempRespDayRefResp * fol / (float)PlugIn.IMAX;
+                
+                // Gross psn depends on net psn and foliage respiration
+                GrossPsn[index] = NetPsn[index] + FolResp[index];
+
+                // M. Kubiske equation for transpiration: Improved methods for calculating WUE and Transpiration in PnET.
+                // JH2O has been modified by CiModifier to reduce water use efficiency
+                Transpiration[index] = (float)(0.01227 * (GrossPsn[index] / (JCO2 / JH2O)));
+ 
+                // It is possible for transpiration to calculate to exceed available water
+                // In this case, we cap transpiration at available water, and back-calculate GrossPsn and NetPsn to downgrade those as well
+                if(Transpiration[index] > hydrology.Water)
+                {
+                    Transpiration[index] = hydrology.Water;
+                    GrossPsn[index] = (Transpiration[index] / 0.01227F) * (JCO2 / JH2O);
+                    NetPsn[index] = GrossPsn[index] - FolResp[index];
+                }
+
+                // Subtract transpiration from hydrology
+                success = hydrology.AddWater(-1 * Transpiration[index]);
+                if (success == false) throw new System.Exception("Error adding water, Transpiration = " + Transpiration[index] + " water = " + hydrology.Water + "; ecoregion = " + ecoregion.Name + "; site = " + site.Location);
+
+                // Add net psn to non soluble carbons
+                nsc += NetPsn[index];
+             
+            }
+            else
+            {
+                // Reset subcanopy layer values
+                NetPsn[index] = 0;
+                FolResp[index] = 0;
+                GrossPsn[index] = 0;
+                Transpiration[index] = 0;
+                FOzone[index] = 1;
+
+            }
+           
+            if (index < PlugIn.IMAX - 1) index++;
+            return success;
+        }
+
+        // Based on Michaelis-Menten saturation curve
+        // https://en.wikibooks.org/wiki/Structural_Biochemistry/Enzyme/Michaelis_and_Menten_Equation
+        public static float ComputeFrad(float Radiation, float HalfSat)
+        {
+            // Derived from Michaelis-Menton equation
+            // https://en.wikibooks.org/wiki/Structural_Biochemistry/Enzyme/Michaelis_and_Menten_Equation
+
+            return Radiation / (Radiation + HalfSat);
+        }
+        public static float ComputeFWater(float H1, float H2, float H3, float H4, float pressurehead)
+        {
+            float minThreshold = H1;
+            if (H2 <= H1)
+                minThreshold = H2;
+            // Compute water stress
+            if (pressurehead <= minThreshold || pressurehead >= H4) return 0;
+            else if (pressurehead > H3) return 1 - ((pressurehead - H3) / (H4 - H3));
+            else if (pressurehead < H2) return (1.0F/(H2-H1))*pressurehead - (H1/(H2-H1));
+            else return 1;
+        }
+
+        public static float ComputeO3Effect_PnET(float o3, float delAmax, float netPsn_leaf_s, int Layer, int nLayers, float FolMass, float lastO3Effect, float gwv, float layerLAI, float o3Coeff)
+        {
+            float currentO3Effect = 1.0F;
+            float droughtO3Frac = 1.0F; // Not using droughtO3Frac from PnET code per M. Kubiske and A. Chappelka
+            //float kO3Eff = 0.0026F;  // Generic coefficient from Ollinger
+            float kO3Eff = 0.0026F * o3Coeff;  // Scaled by species using input parameters
+            
+
+            float O3Prof = (float)(0.6163 + (0.00105 * FolMass));
+            float RelLayer = (float)Layer / (float)nLayers;
+            float relO3 = Math.Min(1,1 - (RelLayer * O3Prof) * (RelLayer * O3Prof) * (RelLayer * O3Prof));
+            // Kubiske method (using gwv in place of conductance
+            currentO3Effect = (float)Math.Min(1, (lastO3Effect * droughtO3Frac) + (kO3Eff * gwv * o3 * relO3));
+
+            // Ollinger method
+            // Calculations for gsSlope and gsInt could be moved back to EcoregionPnETVariables since they only depend on delamax
+            //float gsSlope=(float)((-1.1309*delAmax)+1.9762);
+            //float gsInt = (float)((0.4656 * delAmax) - 0.9701);
+            //float conductance = Math.Max(0, (gsInt + (gsSlope * netPsn_leaf_s)) * (1 - lastO3Effect));
+            //float currentO3Effect_conductance = (float)Math.Min(1, (lastO3Effect * droughtO3Frac) + (kO3Eff * conductance * o3 * relO3));
+
+            // Tested here but removed for release v3.0
+            //string OzoneConductance = ((Parameter<string>)PlugIn.GetParameter(Names.OzoneConductance)).Value;
+            //if (OzoneConductance == "Kubiske")
+            //    return currentO3Effect;
+            //else if (OzoneConductance == "Ollinger")
+            //    return currentO3Effect_conductance;
+            //else
+            //{
+            //    System.Console.WriteLine("OzoneConductance is not Kubiske or Ollinger.  Using Kubiske by default");
+            //    return currentO3Effect;
+            //}
+
+            return currentO3Effect;
+            
+        }
+        public int ComputeNonWoodyBiomass(ActiveSite site)
+        {
+            return (int)(fol);
+        }
+        public static Percentage ComputeNonWoodyPercentage(Cohort cohort, ActiveSite site)
+        {
+            return new Percentage(cohort.fol / (cohort.Wood + cohort.Fol));
+        }
+        public void InitializeOutput(string SiteName, ushort YearOfBirth)
+        {
+            cohortoutput = new LocalOutput(SiteName, "Cohort_" + Species.Name + "_" + YearOfBirth + ".csv", OutputHeader);
+       
+        }
+
+        public void InitializeOutput(string SiteName)
+        {
+            cohortoutput = new LocalOutput(SiteName, "Cohort_" + Species.Name + ".csv", OutputHeader);
+
+        }
+
+        public float SumLAI
+        {
+            get {
+                return LAI.Sum();
+            }
+
+        }
+        public void UpdateCohortData(IEcoregionPnETVariables monthdata )
+        {
+            float netPsnSum = NetPsn.Sum();
+            float transpirationSum = Transpiration.Sum();
+            float JCO2_JH2O = 0;
+            if(transpirationSum > 0)
+                JCO2_JH2O = (float) (0.01227 * (netPsnSum / transpirationSum));
+            float WUE = JCO2_JH2O * ((float)44 / (float)18); //44=mol wt CO2; 18=mol wt H2O; constant =2.44444444444444
+
+            // determine the limiting factor 
+            float fWaterAvg = FWater.Average();
+            float PressHeadAvg = PressHead.Average();
+            float fRadAvg = FRad.Average();
+            float fOzoneAvg = FOzone.Average();
+            float fTemp = monthdata[Species.Name].FTempPSN;
+            string limitingFactor = "NA";
+            if(coldKill < int.MaxValue)
+            {
+                limitingFactor = "ColdTol ("+coldKill.ToString()+")";
+            }
+            else
+            {
+               List<float> factorList = new List<float>(new float[]{fWaterAvg,fRadAvg,fOzoneAvg,Fage,fTemp});
+               float minFactor = factorList.Min();
+                if (minFactor == fTemp)
+                    limitingFactor = "fTemp";
+                else if (minFactor == Fage)
+                    limitingFactor = "fAge";
+                else if (minFactor == fWaterAvg)
+                {
+                    if(PressHeadAvg > this.SpeciesPNET.H3)
+                    {
+                        limitingFactor = "Too dry";
+                    }
+                    else if (PressHeadAvg < this.SpeciesPNET.H2)
+                    {
+                        limitingFactor = "Too wet";
+                    }
+                    else
+                        limitingFactor = "fWater";
+                }
+                else if (minFactor == fRadAvg)
+                    limitingFactor = "fRad";
+                else if (minFactor == fOzoneAvg)
+                    limitingFactor = "fOzone";
+            }
+
+            // Cohort output file
+            string s = Math.Round(monthdata.Year, 2) + "," +
+                        Age + "," +
+                        Layer + "," +
+                       SumLAI + "," +
+                       GrossPsn.Sum() + "," +
+                       FolResp.Sum() + "," +
+                       MaintenanceRespiration.Sum() + "," +
+                       netPsnSum + "," +                  // Sum over canopy layers
+                       transpirationSum + "," +
+                       WUE.ToString() + "," +
+                       fol + "," +
+                       Root + "," +
+                       Wood + "," +
+                       NSC + "," +
+                       NSCfrac + "," +
+                       fWaterAvg + "," +
+                       Water.Average() + ","+
+                       PressHead.Average() + ","+
+                       fRadAvg + "," +
+                       fOzoneAvg + "," +
+                       DelAmax.Average() + "," +
+                       monthdata[Species.Name].FTempPSN + "," +
+                       monthdata[Species.Name].FTempRespWeightedDayAndNight + "," +
+                       Fage + "," +
+                       leaf_on + "," +
+                       FActiveBiom + "," +
+                       AdjFolN.Average() + "," +
+                       AdjFracFol.Average() + "," +
+                       CiModifier.Average() + ","+
+                       adjHalfSat + ","+
+                       limitingFactor+",";
+             
+            cohortoutput.Add(s);
+
+       
+        }
+
+        public string OutputHeader
+        {
+            get
+            { 
+                // Cohort output file header
+                string hdr = OutputHeaders.Time + "," +
+                            OutputHeaders.Age + "," +
+                            OutputHeaders.Layer + "," +
+                            OutputHeaders.LAI + "," +
+                            OutputHeaders.GrossPsn + "," +
+                            OutputHeaders.FolResp + "," +
+                            OutputHeaders.MaintResp + "," +
+                            OutputHeaders.NetPsn + "," +
+                            OutputHeaders.Transpiration + "," +
+                            OutputHeaders.WUE + "," +
+                            OutputHeaders.Fol + "," +
+                            OutputHeaders.Root + "," +
+                            OutputHeaders.Wood + "," +
+                            OutputHeaders.NSC + "," +
+                            OutputHeaders.NSCfrac + "," +
+                            OutputHeaders.fWater + "," +
+                            OutputHeaders.water + "," +
+                            OutputHeaders.PressureHead + ","+
+                            OutputHeaders.fRad + "," +
+                            OutputHeaders.FOzone + "," +
+                            OutputHeaders.DelAMax + "," +
+                            OutputHeaders.fTemp_psn + "," +
+                            OutputHeaders.fTemp_resp + "," +
+                            OutputHeaders.fage + "," +
+                            OutputHeaders.LeafOn + "," +
+                            OutputHeaders.FActiveBiom + "," +
+                            OutputHeaders.AdjFolN + "," +
+                            OutputHeaders.AdjFracFol + "," +
+                            OutputHeaders.CiModifier + ","+
+                            OutputHeaders.AdjHalfSat + ","+
+                            OutputHeaders.LimitingFactor + ",";
+
+                return hdr;
+            }
+        }
+        public void WriteCohortData()
+        {
+            cohortoutput.Write();
+         
+        }
+         
+        public float FActiveBiom
+        {
+            get
+            {
+                return (float)Math.Exp(-species.FrActWd * biomass);
+            }
+        }
+        public bool IsAlive
+        {
+            // Determine if cohort is alive. It is assumed that a cohort is dead when 
+            // NSC decline below 1% of biomass
+            get
+            {
+                return NSCfrac > 0.01F;
+            }
+        }
+        public float FoliageSenescence()
+        {
+            // If it is fall 
+            float Litter = species.TOfol * fol;
+            // If cohort is dead, then all foliage is lost
+            if (NSCfrac <= 0.01F)
+                Litter = fol;
+            fol -= Litter;
+
+            return Litter;
+
+        }
+        
+        public float Senescence()
+        {
+            float senescence = ((Root * species.TOroot) + Wood * species.TOwood);
+            biomass -= senescence;
+
+            return senescence;
+        }
+
+        public void ReduceFoliage(double fraction)
+        {
+            fol *= (float)(1.0 - fraction);
+        }
+        public void ReduceBiomass(object sitecohorts, double fraction, ExtensionType disturbanceType)
+        {
+            Allocation.Allocate(sitecohorts, this, disturbanceType, fraction);
+
+            biomass *= (float)(1.0 - fraction);
+            fol *= (float)(1.0 - fraction);
+
+        }
+
+        public float CalculateLAI(ISpeciesPNET species, float fol, int index)
+        {
+            // Leaf area index for the subcanopy layer by index. Function of specific leaf weight SLWMAX and the depth of the canopy
+            // Depth of the canopy is expressed by the mass of foliage above this subcanopy layer (i.e. slwdel * index/imax *fol)
+            float LAISum = 0;
+            for (int i = 0; i < index; i++)
+            {
+                LAISum += LAI[i];
+            }
+            float LAIlayerMax = (float)Math.Max(0.01, 25.0F - LAISum); // Cohort LAI is capped at 25; once LAI reaches 25 subsequent sublayers get LAI of 0.01
+            float LAIlayer = (1 / (float)PlugIn.IMAX) * fol / (species.SLWmax - species.SLWDel * index * (1 / (float)PlugIn.IMAX) * fol);
+            if (fol > 0 && LAIlayer <= 0)
+            {
+                PlugIn.ModelCore.UI.WriteLine("\n Warning: LAI was calculated to be negative for " + species.Name + ". This could be caused by a low value for SLWmax.  LAI applied in this case is a max of 25 for each cohort.");
+                LAIlayer = LAIlayerMax/(PlugIn.IMAX - index);
+            }
+            else
+                LAIlayer = (float)Math.Min(LAIlayerMax, LAIlayer);
+
+            return LAIlayer;
+        }
+        //---------------------------------------------------------------------
+        /// <summary>
+        /// Raises a Cohort.AgeOnlyDeathEvent.
+        /// </summary>
+        public static void RaiseDeathEvent(object sender,
+                                Cohort cohort, 
+                                ActiveSite site,
+                                ExtensionType disturbanceType)
+        {
+            //if (AgeOnlyDeathEvent != null)
+            //{
+            //    AgeOnlyDeathEvent(sender, new Landis.Library.BiomassCohorts.DeathEventArgs(cohort, site, disturbanceType));
+            //}
+            if (DeathEvent != null)
+            {
+                DeathEvent(sender, new Landis.Library.BiomassCohorts.DeathEventArgs(cohort, site, disturbanceType));
+            }
+           
+        }
+
+        
+    } 
+}