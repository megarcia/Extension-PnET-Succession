﻿//  Copyright ...
//  Authors:  Arjan de Bruijn
using Landis.Core;
using System.Collections;
using System.Collections.Generic;
using Landis.SpatialModeling;
using System.Linq;
using Landis.Library.InitialCommunities;
using Edu.Wisc.Forest.Flel.Util;
using System;

namespace Landis.Extension.Succession.BiomassPnET
{
    public class SiteCohorts : ISiteCohorts, Landis.Library.BiomassCohorts.ISiteCohorts, Landis.Library.AgeOnlyCohorts.ISiteCohorts
    {
        private byte canopylaimax;
        private ushort watermax;
        private float snowPack;
        private float CanopyLAI;
        private float subcanopypar;
        private float subcanopyparmax;

        private float[] netpsn = null;
        private float[] grosspsn = null;
        private float[] folresp = null;
        
        private float[] maintresp = null;
        private float transpiration;
        private double HeterotrophicRespiration;
        private ActiveSite Site;
        private Dictionary<ISpecies, List<Cohort>> cohorts = null;
        IEstablishmentProbability establishmentProbability = null;
        private IHydrology hydrology = null;

        public IEcoregionPnET Ecoregion;
        public LocalOutput siteoutput;

        static float[] AET = new float[12];
        private static IDictionary<uint, SiteCohorts> initialSites;
        private static byte MaxCanopyLayers;
        private static ushort MaxDevLyrAv;
        private static float interception;
        private static byte Timestep;
        private static int nlayers;

        public float Transpiration
        {
            get
            {
                return transpiration;
            }
        }
        public float SubcanopyPAR
        {
            get
            {
                return subcanopypar;
            }
        }
        public IEstablishmentProbability EstablishmentProbability 
        {
            get
            {
                return establishmentProbability;
            }
        }

        public float SubCanopyParMAX
        {
            get
            {
                return subcanopyparmax;
            }
        }

        public ushort WaterMax
        {
            get
            {
                return watermax;
            }
        }

        public static void Initialize()
        {
            initialSites = new Dictionary<uint, SiteCohorts>();
            Timestep = ((Parameter<byte>)PlugIn.GetParameter(Names.Timestep)).Value;
            MaxDevLyrAv = ((Parameter<ushort>)PlugIn.GetParameter(Names.MaxDevLyrAv, 0, ushort.MaxValue)).Value;
            MaxCanopyLayers = ((Parameter<byte>)PlugIn.GetParameter(Names.MaxCanopyLayers, 0, 20)).Value;

            
            
        }

        // Create SiteCohorts in SpinUp
        public SiteCohorts(DateTime StartDate, ActiveSite site, ICommunity initialCommunity, string SiteOutputName = null)
        {
            

            Cohort.SetSiteAccessFunctions(this);

            this.Ecoregion = EcoregionPnET.GetPnETEcoregion(PlugIn.ModelCore.Ecoregion[site]);//new EcoregionPnET();
            this.Site = site;
            cohorts = new Dictionary<ISpecies, List<Cohort>>();
            uint key = ComputeKey((ushort)initialCommunity.MapCode, PlugIn.ModelCore.Ecoregion[site].MapCode);

            if (initialSites.ContainsKey(key) && SiteOutputName == null)
            {
                establishmentProbability = new EstablishmentProbability(null, null);
                subcanopypar = initialSites[key].subcanopypar;
                subcanopyparmax = initialSites[key].SubCanopyParMAX;
                watermax = initialSites[key].watermax;

                hydrology = new Hydrology((ushort)initialSites[key].hydrology.Water);

                PlugIn.WoodyDebris[Site] = PlugIn.WoodyDebris[initialSites[key].Site].Clone();
                PlugIn.Litter[Site] = PlugIn.Litter[initialSites[key].Site].Clone();
                this.canopylaimax = initialSites[key].CanopyLAImax;

                foreach (ISpecies spc in initialSites[key].cohorts.Keys)
                {
                    foreach (Cohort cohort in initialSites[key].cohorts[spc])
                    {
                        AddNewCohort(new Cohort(cohort));
                    }
                }
            }
            else
            {
                 
                if (initialSites.ContainsKey(key) == false)
                {
                    initialSites.Add(key, this);
                }
                hydrology = new Hydrology((ushort)Ecoregion.FieldCap);
                
                PlugIn.WoodyDebris[Site] = new Library.Biomass.Pool();
                PlugIn.Litter[Site] = new Library.Biomass.Pool();

                if (SiteOutputName != null)
                {
                    this.siteoutput = new LocalOutput(SiteOutputName, "Site.csv", Header(site));

                    establishmentProbability = new EstablishmentProbability(SiteOutputName, "Establishment.csv");
                }
                else
                {
                    establishmentProbability = new EstablishmentProbability(null, null);
                }

                List<Landis.Library.AgeOnlyCohorts.ICohort> sortedAgeCohorts = new List<Landis.Library.AgeOnlyCohorts.ICohort>();
                foreach (Landis.Library.AgeOnlyCohorts.ISpeciesCohorts speciesCohorts in initialCommunity.Cohorts)
                {
                    foreach (Landis.Library.AgeOnlyCohorts.ICohort cohort in speciesCohorts)
                    {
                        sortedAgeCohorts.Add(cohort);
                    }
                }
                sortedAgeCohorts = new List<Library.AgeOnlyCohorts.ICohort>(sortedAgeCohorts.OrderByDescending(o => o.Age));

                if (sortedAgeCohorts.Count == 0) return;
                
                DateTime date = StartDate.AddYears(-(sortedAgeCohorts[0].Age));

                Landis.Library.Parameters.Ecoregions.AuxParm<List<EcoregionPnETVariables>> mydata = new Library.Parameters.Ecoregions.AuxParm<List<EcoregionPnETVariables>>(PlugIn.ModelCore.Ecoregions);
 
                while (date.CompareTo(StartDate) < 0)
                {
                    //  Add those cohorts that were born at the current year
                    while (sortedAgeCohorts.Count() > 0 && StartDate.Year - date.Year == sortedAgeCohorts[0].Age)
                    {
                        Cohort cohort = new Cohort(PlugIn.SpeciesPnET[sortedAgeCohorts[0].Species], (ushort)date.Year, SiteOutputName);

                        AddNewCohort(cohort);

                        sortedAgeCohorts.Remove(sortedAgeCohorts[0]);
                    }
                    
                    // Simulation time runs untill the next cohort is added
                    DateTime EndDate = (sortedAgeCohorts.Count == 0) ? StartDate : new DateTime((int)(StartDate.Year - sortedAgeCohorts[0].Age), 1, 15);

                    List<IEcoregionPnETVariables> climate_vars = EcoregionPnET.GetData(Ecoregion, date, EndDate);

                    Grow(climate_vars);

                    date = EndDate;

                }
                if (sortedAgeCohorts.Count > 0) throw new System.Exception("Not all cohorts in the initial communities file were initialized.");
            }
        }
        
        

        List<List<int>> GetRandomRange(List<List<int>> bins)
        {
            List<List<int>> random_range = new List<List<int>>();
            if (bins != null) for (int b = 0; b < bins.Count(); b++)
                {
                    random_range.Add(new List<int>());

                    List<int> copy_range = new List<int>(bins[b]);

                    while (copy_range.Count() > 0)
                    {
                        int k = PlugIn.DiscreteUniformRandom(0, copy_range.Count());
                        random_range[b].Add(copy_range[k]);

                        copy_range.RemoveAt(k);
                    }
                }
            return random_range;
        }

        public void SetAet(float value, int Month)
        {
            AET[Month-1] = value;
        }

        class DescendingComparer<T> : IComparer<T> where T : IComparable<T>
        {
            public int Compare(T x, T y)
            {
                return y.CompareTo(x);
            }
        }

        private static float CumputeSnowMeltFraction(float Tave, float DaySpan)
        {
            return 0.15f * Math.Max(0, Tave) * DaySpan;
        }
        private static float CumputeSnowFraction(float Tave)
        {
            return (float)Math.Max(0.0, Math.Min(1.0, (Tave - 2) / -7));
        }
        public bool Grow(List<IEcoregionPnETVariables> data)
        {
            bool success = true;

            establishmentProbability.ResetPerTimeStep();
            Cohort.SetSiteAccessFunctions(this);

            canopylaimax = byte.MinValue;

            SortedDictionary<double, Cohort> SubCanopyCohorts = new SortedDictionary<double, Cohort>();

            int SiteBiomass = AllCohorts.Sum(a => a.Biomass);

            for (int cohort = 0; cohort < AllCohorts.Count(); cohort++)
            {
                if (PlugIn.ModelCore.CurrentTime > 0)
                {
                    //double defoliation = Landis.Library.Biomass.CohortDefoliation.Compute(Site, AllCohorts[cohort].Species, AllCohorts[cohort].Biomass, SiteBiomass);
                    AllCohorts[cohort].CalculateDefoliation(Site, SiteBiomass);

                    //if (defoliation > 0)
                    //{
                    //    AllCohorts[cohort].ReduceFoliage(defoliation);
                    //}
                }
                for (int i = 0; i < PlugIn.IMAX; i++)
                {
                    double CumCohortBiomass = ((float)i / (float)PlugIn.IMAX) * AllCohorts[cohort].Biomass;
                    while (SubCanopyCohorts.ContainsKey(CumCohortBiomass))
                    {
                        // Add a negligable value [-1e-10; + 1e-10] to CumCohortBiomass in order to prevent duplicate keys
                        double k =1e-10 * 2.0 * (PlugIn.ContinuousUniformRandom() - 0.5);
                        CumCohortBiomass += k;
                    }
                    SubCanopyCohorts.Add(CumCohortBiomass, AllCohorts[cohort]);
                    
                }
            }

            List<List<int>> bins = GetBins(new List<double>(SubCanopyCohorts.Keys));

            List<List<int>> random_range = GetRandomRange(bins);
             
            //float LeakageFractionPerCohort = Ecoregion.LeakageFrac / SubCanopyCohorts.Count();

            folresp = new float[13];
            netpsn = new float[13];
            grosspsn = new float[13];
            maintresp = new float[13];

            Dictionary<ISpeciesPNET, float> annualEstab = new Dictionary<ISpeciesPNET, float>();
            Dictionary<ISpeciesPNET, float> monthlyEstab = new Dictionary<ISpeciesPNET, float>();
            Dictionary<ISpeciesPNET, int> monthlyCount = new Dictionary<ISpeciesPNET, int>();
            foreach (ISpeciesPNET spc in PlugIn.SpeciesPnET.AllSpecies)
            {
                annualEstab[spc] = 0;
                monthlyCount[spc] = 0;
            }


            int monthCount = 0;
            for (int m = 0; m < data.Count(); m++ )
            {
                this.Ecoregion.Variables = data[m];
                transpiration = 0;
                subcanopypar = this.Ecoregion.Variables.PAR0;                
                interception = 0;

                AllCohorts.ForEach(x => x.InitializeSubLayers());

                if (this.Ecoregion.Variables.Prec < 0) throw new System.Exception("Error, this.Ecoregion.Variables.Prec = " + this.Ecoregion.Variables.Prec);
<<<<<<< HEAD

                
=======
>>>>>>> 9570eb70
               
                // mm
                float snowmelt = Math.Min(snowPack, CumputeSnowMeltFraction(this.Ecoregion.Variables.Tave, this.Ecoregion.Variables.DaySpan) * snowPack);
                if (snowmelt < 0) throw new System.Exception("Error, snowmelt = " + snowmelt );

                float newsnow = CumputeSnowFraction(this.Ecoregion.Variables.Tave) * this.Ecoregion.Variables.Prec;//mm
                if (newsnow < 0 || newsnow > this.Ecoregion.Variables.Prec)
                {
                    throw new System.Exception("Error, newsnow = " + newsnow + " availablePrecipitation = " + this.Ecoregion.Variables.Prec);
                }

                snowPack += newsnow - snowmelt;
                if (snowPack < 0) throw new System.Exception("Error, snowPack = " + snowPack);

                float newrain = this.Ecoregion.Variables.Prec - newsnow;

                interception = newrain * (float)(1 - Math.Exp(-1 * Ecoregion.PrecIntConst * CanopyLAI));

                float availableRain = (1F - this.Ecoregion.PrecLossFrac) * (newrain - interception); //This should be reduced by interception first

                float precin = availableRain + snowmelt;
                if (precin < 0) throw new System.Exception("Error, precin = " + precin + " newsnow = " + newsnow + " snowmelt = " + snowmelt);

                //float PrecInByCanopyLayer = precin / SubCanopyCohorts.Count();                
                //if (PrecInByCanopyLayer < 0) throw new System.Exception("Error, PrecInByCanopyLayer = " + PrecInByCanopyLayer);

                int numEvents = (int) Math.Round(PlugIn.PrecipEvents);  // maximum number of precipitation events per month
                if (numEvents > SubCanopyCohorts.Count())
                    numEvents = SubCanopyCohorts.Count();
                float PrecInByEvent = precin / numEvents;  // Divide precip into discreet events within the month
                if (PrecInByEvent < 0) throw new System.Exception("Error, PrecInByEvent = " + PrecInByEvent);
                
                // Randomly choose which layers will receive the precip events
                var rnd = new Random();
                var randomNumbers = Enumerable.Range(1, SubCanopyCohorts.Count()).OrderBy(x => rnd.Next()).Take(numEvents).ToList();
                
                float subCanopyPrecip = 0;
                int subCanopyIndex = 0;
                if (bins != null)
                {
                    for (int b = bins.Count() - 1; b >= 0; b--)
                    {
                        foreach (int r in random_range[b])
                        {
                            subCanopyIndex++;
                            if(randomNumbers.Contains(subCanopyIndex))
                            {
                                subCanopyPrecip = PrecInByEvent;
                            }
                            else
                            {
                                subCanopyPrecip = 0;
                            }
                            Cohort c = SubCanopyCohorts.Values.ToArray()[r];
<<<<<<< HEAD
                            success = c.CalculatePhotosynthesis(PrecInByCanopyLayer, LeakageFractionPerCohort, hydrology, ref subcanopypar);

                            // O3 reduction
                            c.ReduceFoliage(this.Ecoregion.Variables[c.Species.Name].O3_FolRed);
                             
=======
                            //success = c.CalculatePhotosynthesis(PrecInByCanopyLayer, Ecoregion.LeakageFrac, hydrology, ref subcanopypar);
                            success = c.CalculatePhotosynthesis(subCanopyPrecip, Ecoregion.LeakageFrac, hydrology, ref subcanopypar);
>>>>>>> 9570eb70
                            if (success == false)
                            {
                                throw new System.Exception("Error CalculatePhotosynthesis");
                            }
                            //interception += c.Interception.Sum();
                            c.Layer = (byte)Math.Max(b, c.Layer);
                        }
                    }
                }
                else // When no cohorts are present
                {
                    // Add incoming precipitation to soil moisture
                    success = hydrology.AddWater(precin);
                    if (success == false) throw new System.Exception("Error adding water, waterIn = " + precin + " water = " + hydrology.Water);

                    // Instantaneous runoff (excess of porosity)
                    float runoff = Math.Max(hydrology.Water - Ecoregion.Porosity, 0);
                    success = hydrology.AddWater(-1 * runoff);
                    if (success == false) throw new System.Exception("Error adding water, runoff = " + runoff + " water = " + hydrology.Water);

                    // Fast Leakage 
                    Hydrology.Leakage = Math.Max(Ecoregion.LeakageFrac * (hydrology.Water - Ecoregion.FieldCap), 0);

                    // Remove fast leakage
                    success = hydrology.AddWater(-1 * Hydrology.Leakage);
                    if (success == false) throw new System.Exception("Error adding water, Hydrology.Leakage = " + Hydrology.Leakage + " water = " + hydrology.Water);

                }

                CanopyLAI = 0; // Reset to 0
                AllCohorts.ForEach(x =>
                    {
                        folresp[this.Ecoregion.Variables.Month - 1] += x.FolResp.Sum();
                        netpsn[this.Ecoregion.Variables.Month - 1] += x.NetPsn.Sum();
                        grosspsn[this.Ecoregion.Variables.Month - 1] += x.GrossPsn.Sum() * PlugIn.FTimeStep;
                        maintresp[this.Ecoregion.Variables.Month - 1] += x.MaintenanceRespiration.Sum() * PlugIn.FTimeStep;
                        CanopyLAI += x.LAI.Sum();
                        transpiration += x.Transpiration.Sum();
                    }
                );
                
              
                canopylaimax = (byte)Math.Max(canopylaimax, CanopyLAI);
                watermax = (ushort)Math.Max(hydrology.Water, watermax);
                subcanopyparmax = Math.Max(subcanopyparmax, subcanopypar);

                Hydrology.Evaporation = hydrology.CalculateEvaporation(this);
                success = hydrology.AddWater(-1 * Hydrology.Evaporation);
                if (success == false)
                {
                    throw new System.Exception("Error adding water, evaporation = " + Hydrology.Evaporation + " water = " + hydrology.Water);
                }

                if (siteoutput != null)
                {
                    AddSiteOutput(data[m]);

                    AllCohorts.ForEach(a => a.UpdateCohortData(data[m]));
                }

                if (PlugIn.ModelCore.CurrentTime > 0)
                {
                    //establishmentProbability.Calculate_Establishment(data[m], Ecoregion, subcanopypar, hydrology);
                    monthlyEstab = establishmentProbability.Calculate_Establishment_Month(data[m], Ecoregion, subcanopypar, hydrology);

                    foreach (ISpeciesPNET spc in PlugIn.SpeciesPnET.AllSpecies)
                    {
                        if (monthlyEstab.ContainsKey(spc))
                        {
                            annualEstab[spc] = annualEstab[spc] + monthlyEstab[spc];
                            monthlyCount[spc] = monthlyCount[spc] + 1;
                        }
                    }

                }

                AllCohorts.ForEach(x => x.NullSubLayers());
            }
            if (PlugIn.ModelCore.CurrentTime > 0)
            {
                foreach (ISpeciesPNET spc in PlugIn.SpeciesPnET.AllSpecies)
                {
                    bool estab = false;
                    annualEstab[spc] = annualEstab[spc] / monthlyCount[spc];
                    float pest = annualEstab[spc];
                    if (!spc.PreventEstablishment)
                    {

                        if (pest > (float)PlugIn.ContinuousUniformRandom())
                        {
                            establishmentProbability.EstablishmentTrue(spc);
                            estab = true;

                        }
                    }
                    EstablishmentProbability.RecordPest(PlugIn.ModelCore.CurrentTime, spc, pest, estab);

                }
            }

            if (siteoutput != null)
            {
                siteoutput.Write();

                AllCohorts.ForEach(cohort => { cohort.WriteCohortData(); });
            }

            RemoveMarkedCohorts();

            HeterotrophicRespiration = (ushort)(PlugIn.Litter[Site].Decompose() + PlugIn.WoodyDebris[Site].Decompose());//6s

            return success;
        }

        
        public int[] MaintResp
        {
            get
            {
                return maintresp.Select(r => (int)r).ToArray();
            }
        }

        public int[] FolResp
        {
            get
            {
                return folresp.Select(psn => (int)psn).ToArray(); 
            }
        }
        public int[] GrossPsn
        {
            get
            {
                return grosspsn.Select(psn => (int)psn).ToArray(); 
            }
        }

        public int[] NetPsn
        {
            get
            {
                return netpsn.Select(psn => (int)psn).ToArray();  
            }
        }

        public byte CanopyLAImax
        {
            get
            {
                return (byte)canopylaimax;
            }
        }

        public double WoodyDebris 
        {
            get
            {
                return PlugIn.WoodyDebris[Site].Mass;
            }
        }

        public double Litter 
        {
            get
            {
                return PlugIn.Litter[Site].Mass;
            }
        }
       
        public  Landis.Library.Parameters.Species.AuxParm<bool> SpeciesPresent
        {
            get
            {
                Landis.Library.Parameters.Species.AuxParm<bool> SpeciesPresent = new Library.Parameters.Species.AuxParm<bool>(PlugIn.ModelCore.Species);

                foreach (ISpecies spc in cohorts.Keys)
                {
                    SpeciesPresent[spc] = true;
                }
                return SpeciesPresent;
            }
        }

        public Landis.Library.Parameters.Species.AuxParm<int> BiomassPerSpecies 
        { 
            get
            {
                Landis.Library.Parameters.Species.AuxParm<int> SpeciesPresent = new Library.Parameters.Species.AuxParm<int>(PlugIn.ModelCore.Species);

                foreach (ISpecies spc in cohorts.Keys)
                {
                    SpeciesPresent[spc] = cohorts[spc].Sum(o=>o.Biomass);
                }
                return SpeciesPresent;
            }
        }

        public Landis.Library.Parameters.Species.AuxParm<int> CohortCountPerSpecies 
        { 
            get
            {
                Landis.Library.Parameters.Species.AuxParm<int> CohortCountPerSpecies = new Library.Parameters.Species.AuxParm<int>(PlugIn.ModelCore.Species);

                foreach (ISpecies spc in cohorts.Keys)
                {
                    CohortCountPerSpecies[spc] = cohorts[spc].Count();
                }
                return CohortCountPerSpecies;
            }
        }

        public Landis.Library.Parameters.Species.AuxParm<List<ushort>> CohortAges 
        { 
            get
            {
                Landis.Library.Parameters.Species.AuxParm<List<ushort>> CohortAges = new Library.Parameters.Species.AuxParm<List<ushort>>(PlugIn.ModelCore.Species);

                foreach (ISpecies spc in cohorts.Keys)
                {
                    CohortAges[spc] = new List<ushort>(cohorts[spc].Select(o => o.Age));
                }
                return CohortAges;
            }
        }

        public float BiomassSum
        {
            get
            {
                return AllCohorts.Sum(o => o.Biomass);
            }

        }

        public uint BelowGroundBiomass 
        {
            get
            {
                return (uint)cohorts.Values.Sum(o => o.Sum(x => x.Root));
            }
        }

        public float FoliageSum
        {
            get
            {
                return AllCohorts.Sum(o => o.Fol);
            }

        }

        public float NSCSum
        {
            get
            {
                return AllCohorts.Sum(o => o.NSC);
            }

        }
        public int CohortCount
        {
            get
            {
                return cohorts.Values.Sum(o => o.Count());
            }
        }

        public int AverageAge 
        {
            get
            {
                return (int) cohorts.Values.Average(o => o.Average(x=>x.Age));
            }
        }

        class SubCanopyComparer : IComparer<int[]>
        {
            // Compare second int (cumulative cohort biomass)
            public int Compare(int[] x, int[] y)
            {
                return (x[0] > y[0])? 1:-1;
            }
        }

        private SortedDictionary<int[], Cohort> GetSubcanopyLayers()
        {
            SortedDictionary<int[], Cohort> subcanopylayers = new SortedDictionary<int[], Cohort>(new SubCanopyComparer());

            foreach (Cohort cohort in AllCohorts)
            {
                for (int i = 0; i < PlugIn.IMAX; i++)
                {
                    int[] subcanopplayer = new int[] { (ushort)((i + 1) / (float)PlugIn.IMAX * cohort.BiomassMax) };
                    subcanopylayers.Add(subcanopplayer, cohort);
                }
            }
            return subcanopylayers;
        }

        private static int[] GetNextBinPositions(int[] index_in, int numcohorts)
        {
            
            for (int index = index_in.Length - 1; index >= 0; index--)
            {
                int maxvalue = numcohorts - index_in.Length + index - 1;
                if (index_in[index] < maxvalue)
                {
                    {
                        index_in[index]++;

                        for (int i = index+1; i < index_in.Length; i++)
                        {
                            index_in[i] = index_in[i - 1] + 1;
                        }
                        return index_in;
                    }

                }
                /*
                else 
                {
                    if (index == 0) return null;

                    index_in[index - 1]++;
 
                    for (int i = index; i < index_in.Length; i++)
                    {
                        index_in[i] = index_in[index - 1] + i;
                    }
                     
                }
                 */
            }
            return null;
        }
      
        private int[] GetFirstBinPositions(int nlayers, int ncohorts)
        {
            int[] Bin = new int[nlayers - 1];

            for (int ly = 0; ly < Bin.Length; ly++)
            {
                Bin[ly] = ly+1;
            }
            return Bin;
        }

        public static List<T> Shuffle<T>(List<T> array)
        {
            int n = array.Count;
            while (n > 1)
            {
                int k = PlugIn.DiscreteUniformRandom(0, n);
                n--;

                T temp = array[n];
                array[n] = array[k];
                array[k] = temp;
            }
            return array;
        }

        uint CalculateLayerstdev(List<double> f)
        {
            return (uint)Math.Max(Math.Abs(f.Max() - f.Average()), Math.Abs(f.Min() - f.Average()));

        }

        int[] MinMaxCohortNr(int[] Bin, int i, int Count)
        {
            int min = (i > 0) ? Bin[i - 1] : 0;
            int max = (i < Bin.Count()) ? Bin[i] : Count - 1;

            return new int[] { min, max };
        }

        static List<uint> layerstdev = new List<uint>();

        private List<List<int>> GetBins(List<double> CumCohortBiomass)
        {
            if (CumCohortBiomass.Count() == 0) return null;

            // Bin and BestBin are lists of indexes that determine what cohort belongs to what canopy layer, 
            // i.e. when Bin[1] contains 45 then SubCanopyCohorts[45] is in layer 1
            int[] BestBin = null;
            int[] Bin = null;

            nlayers = 0;

            float LayerStDev = float.MaxValue;

            //=====================OPTIMIZATION LOOP====================================
            do
            {
                nlayers++;
                

                Bin = GetFirstBinPositions(nlayers, CumCohortBiomass.Count());

                while (Bin != null)
                {
                    layerstdev.Clear();

                    if (Bin.Count() == 0)
                    {
                        layerstdev.Add(CalculateLayerstdev(CumCohortBiomass));
                    }
                    else for (int i = 0; i <= Bin.Count(); i++)
                    {
                        int[] MinMax = MinMaxCohortNr(Bin, i, CumCohortBiomass.Count());

                        // Get the within-layer variance in biomass
                        layerstdev.Add(CalculateLayerstdev(CumCohortBiomass.GetRange(MinMax[0], MinMax[1] - MinMax[0])));
                    }

                    // Keep the optimal (min within-layer variance) layer setting
                    if (layerstdev.Max() < LayerStDev)
                    {
                        BestBin = new List<int>(Bin).ToArray();
                        LayerStDev = layerstdev.Max();
                    }
                    Bin = GetNextBinPositions(Bin, CumCohortBiomass.Count());

                    

                }
            }
            while (layerstdev.Max() >= MaxDevLyrAv && nlayers < MaxCanopyLayers);
            //=====================OPTIMIZATION LOOP====================================


            // Actual layer configuration
            List<List<int>> Bins = new List<List<int>>();
            if (BestBin.Count() == 0)
            {
                // One canopy layer
                Bins.Add(new List<int>());
                for (int i = 0; i < CumCohortBiomass.Count(); i++)
                {
                    Bins[0].Add(i);
                }
            }
            else for (int i = 0; i <= BestBin.Count(); i++)
            {
                // Multiple canopy layers
                Bins.Add(new List<int>());

                int[] minmax = MinMaxCohortNr(BestBin, i, CumCohortBiomass.Count());

                // Add index numbers to the Bins array
                for (int a = minmax[0]; a < ((i == BestBin.Count()) ? minmax[1]+1 : minmax[1]); a++)
                {
                    Bins[i].Add(a);
                }
            }

           


            return Bins;
        }
         
        public static uint ComputeKey(uint a, ushort b)
        {
            uint value = (uint)((a << 16) | b);
            return value;
        }
        
        public List<Cohort> AllCohorts
        {
            get
            {
                List<Cohort> all = new List<Cohort>();
                foreach (ISpecies spc in cohorts.Keys)
                {
                    all.AddRange(cohorts[spc]);
                }
                return all;
            }
        }

        public int ReduceOrKillBiomassCohorts(Landis.Library.BiomassCohorts.IDisturbance disturbance)
        {
            List<int> reduction = new List<int>();

            List<Cohort> ToRemove = new List<Cohort>();

            foreach (List<Cohort> species_cohort in cohorts.Values)
            {
                Landis.Library.BiomassCohorts.SpeciesCohorts species_cohorts = GetSpeciesCohort(cohorts[species_cohort[0].Species]);
                
                for (int c =0;c< species_cohort.Count(); c++)
                {
                    Landis.Library.BiomassCohorts.ICohort cohort = species_cohort[0];

                    int _reduction = disturbance.ReduceOrKillMarkedCohort(cohort);

                    reduction.Add(_reduction);
                    if (reduction[reduction.Count() - 1] >= species_cohort[c].Biomass)
                    {
                        ToRemove.Add(species_cohort[c]);
                        // Edited by BRM - 090115
                    }
                    else
                    {
                        double reductionProp = (double)reduction[reduction.Count() - 1] / (double)species_cohort[c].Biomass;
                        species_cohort[c].ReduceBiomass(reductionProp);
                    }
                    //
                }
                
            }

            foreach (Cohort cohort in ToRemove)
            {
                RemoveCohort(cohort, disturbance.Type);
            }

            return reduction.Sum();
        }

        public int AgeMax 
        {
            get
            {
                return (cohorts.Values.Count() > 0) ? cohorts.Values.Max(o => o.Max(x => x.Age)) : -1;
            }
        }
       
        Landis.Library.AgeOnlyCohorts.ISpeciesCohorts Landis.Library.Cohorts.ISiteCohorts<Landis.Library.AgeOnlyCohorts.ISpeciesCohorts>.this[ISpecies species]
        {
            get
            {
                if (cohorts.ContainsKey(species))
                {
                    return (Landis.Library.AgeOnlyCohorts.ISpeciesCohorts)GetSpeciesCohort(cohorts[species]);
                }
                return null;
            }
        }

        public Landis.Library.BiomassCohorts.ISpeciesCohorts this[ISpecies species]
        {
            get
            {
                if (cohorts.ContainsKey(species))
                {
                    return GetSpeciesCohort(cohorts[species]);
                }
                return null;
                
            }
        }

        void Landis.Library.AgeOnlyCohorts.ISiteCohorts.RemoveMarkedCohorts(Landis.Library.AgeOnlyCohorts.ICohortDisturbance disturbance)
        {
            /*
            if (AgeOnlyDisturbanceEvent != null)
            {
                AgeOnlyDisturbanceEvent(this, new Landis.Library.BiomassCohorts.DisturbanceEventArgs(disturbance.CurrentSite, disturbance.Type));
            }
             */
            ReduceOrKillBiomassCohorts(new Landis.Library.BiomassCohorts.WrappedDisturbance(disturbance));

        }

        void Landis.Library.AgeOnlyCohorts.ISiteCohorts.RemoveMarkedCohorts(Landis.Library.AgeOnlyCohorts.ISpeciesCohortsDisturbance disturbance)
        {
            /*
            if (AgeOnlyDisturbanceEvent != null)
            {
                AgeOnlyDisturbanceEvent(this, new Landis.Library.BiomassCohorts.DisturbanceEventArgs(disturbance.CurrentSite, disturbance.Type));
            }
            */

            //  Go through list of species cohorts from back to front so that
            //  a removal does not mess up the loop.
            int totalReduction = 0;

            List<Cohort> ToRemove = new List<Cohort>();

            Landis.Library.AgeOnlyCohorts.SpeciesCohortBoolArray isSpeciesCohortDamaged = new Landis.Library.AgeOnlyCohorts.SpeciesCohortBoolArray();

            foreach (ISpecies spc in cohorts.Keys)
            {
                Landis.Library.BiomassCohorts.SpeciesCohorts speciescohort = GetSpeciesCohort(cohorts[spc]);

                isSpeciesCohortDamaged.SetAllFalse(speciescohort.Count);

                disturbance.MarkCohortsForDeath(speciescohort, isSpeciesCohortDamaged);

                for (int c = 0; c < isSpeciesCohortDamaged.Count; c++)
                {
                    if (isSpeciesCohortDamaged[c])
                    {
                        totalReduction += speciescohort[c].Biomass;

                        ToRemove.Add(cohorts[spc][c]);
//                        ToRemove.AddRange(cohorts[spc].Where(o => o.Age == speciescohort[c].Age));
                    }
                }

            }
            foreach (Cohort cohort in ToRemove)
            {
                RemoveCohort(cohort, disturbance.Type);
            }
        }

        private void RemoveMarkedCohorts()
        {

            for (int c = cohorts.Values.Count - 1; c >= 0; c--)
            {
                List<Cohort> species_cohort = cohorts.Values.ElementAt(c);

                for (int cc = species_cohort.Count - 1; cc >= 0; cc--)
                {
                    if (species_cohort[cc].IsAlive == false)
                    {
                        RemoveCohort(species_cohort[cc], new ExtensionType(Names.ExtensionName));

                    }
                
                }
            }

        }

        public void RemoveCohort(Cohort cohort, ExtensionType disturbanceType)
        {
            if (disturbanceType.Name != Names.ExtensionName)
            {
                Cohort.RaiseDeathEvent(this, cohort, Site, disturbanceType);
            }

            cohorts[cohort.Species].Remove(cohort);

            if (cohorts[cohort.Species].Count == 0)
            {
                cohorts.Remove(cohort.Species);
            }

            Allocation.Allocate(this, cohort, disturbanceType);

        }

        public bool IsMaturePresent(ISpecies species)
        {
            ISpeciesPNET pnetSpecies = PlugIn.SpeciesPnET[species];

            bool speciesPresent = cohorts.ContainsKey(species);

            bool IsMaturePresent = (speciesPresent && (cohorts[species].Min(o => o.Age) > species.Maturity)) ? true : false;

            return IsMaturePresent;
        }

        public void AddNewCohort(Cohort cohort)
        {

            if (cohorts.ContainsKey(cohort.Species))
            {
                // This should deliver only one KeyValuePair
                KeyValuePair<ISpecies, List<Cohort>> i = new List<KeyValuePair<ISpecies, List<Cohort>>>(cohorts.Where(o => o.Key == cohort.Species))[0];

                List<Cohort> Cohorts = new List<Cohort>(i.Value.Where(o => o.Age <= Timestep));

                Cohorts.ForEach(a => cohort.Accumulate(a)); ;

                if (Cohorts.Count() > 0)
                {
                    Cohorts[0].Accumulate(cohort);
                    return;
                }

                cohorts[cohort.Species].Add(cohort);

                return;
            }
            cohorts.Add(cohort.Species, new List<Cohort>(new Cohort[] { cohort }));
        }

        Landis.Library.BiomassCohorts.SpeciesCohorts GetSpeciesCohort(List<Cohort> cohorts)
        {
            Landis.Library.BiomassCohorts.SpeciesCohorts spc = new Library.BiomassCohorts.SpeciesCohorts(cohorts[0].Species, cohorts[0].Age, cohorts[0].Biomass);

            for (int c = 1; c < cohorts.Count; c++)
            {
                spc.AddNewCohort(cohorts[c].Age, cohorts[c].Biomass);
            }
            

            return spc;
        }
        
        public void AddWoodyDebris(float Litter, float KWdLit)
        {
            PlugIn.WoodyDebris[Site].AddMass(Litter, KWdLit);
        }

        public void AddLitter(float AddLitter, ISpeciesPNET spc)
        {
            
            double KNwdLitter = Math.Max(0.3, (-0.5365 + (0.00241 * AET.Sum())) - (((-0.01586 + (0.000056 * AET.Sum())) * spc.FolLignin * 100)));

            PlugIn.Litter[Site].AddMass(AddLitter, KNwdLitter);
        }

        string Header(Landis.SpatialModeling.ActiveSite site)
        {
            
            string s = OutputHeaders.Time +  "," + 
                       OutputHeaders.SoilType +"," +
                       OutputHeaders.NrOfCohorts + "," +
                       OutputHeaders.MaxLayerStdev + "," + 
                       OutputHeaders.layers + "," + 
                       OutputHeaders.PAR0  + "," + 
                       OutputHeaders.Tday + "," + 
                       OutputHeaders.Precip + "," +
                       OutputHeaders.RunOff + "," + 
                       OutputHeaders.Leakage + "," + 
                       OutputHeaders.PET + "," +
                       OutputHeaders.Evaporation + "," +
                       OutputHeaders.Transpiration + "," + 
                       OutputHeaders.Interception + "," +
                       OutputHeaders.water + "," +
                       OutputHeaders.PressureHead + "," + 
                       OutputHeaders.SnowPack + "," +
                        OutputHeaders.LAI + "," + 
                        OutputHeaders.VPD + "," + 
                        OutputHeaders.GrossPsn + "," + 
                        OutputHeaders.NetPsn + "," +
                        OutputHeaders.MaintResp + "," +
                        OutputHeaders.Wood + "," + 
                        OutputHeaders.Root + "," + 
                        OutputHeaders.Fol + "," + 
                        OutputHeaders.NSC + "," + 
                        OutputHeaders.HeteroResp + "," +
                        OutputHeaders.Litter + "," + 
                        OutputHeaders.CWD;

            return s;
        }

        private void AddSiteOutput(IEcoregionPnETVariables monthdata)
        {

            string s = monthdata.Year + "," +
                Ecoregion.SoilType + "," +
                        cohorts.Values.Sum(o => o.Count) + "," +
                        layerstdev.Max() + "," +
                        nlayers + "," +
                        monthdata.PAR0 + "," + 
                        monthdata.Tday + "," +
                        monthdata.Prec + "," +
                        Hydrology.RunOff + "," +
                        Hydrology.Leakage + "," +
                        Hydrology.PET + "," +
                        Hydrology.Evaporation + "," +
                        cohorts.Values.Sum(o => o.Sum(x => x.Transpiration.Sum())) + "," +
                        interception + "," +
                        hydrology.Water + "," +
                         hydrology.GetPressureHead(Ecoregion) + "," +
                        snowPack + "," +
                        this.CanopyLAI + "," +
                        monthdata.VPD + "," +
                        cohorts.Values.Sum(o => o.Sum(x => x.GrossPsn.Sum())) + "," +
                        cohorts.Values.Sum(o => o.Sum(x => x.NetPsn.Sum())) + "," +
                        cohorts.Values.Sum(o => o.Sum(x => x.MaintenanceRespiration.Sum())) + "," +
                        cohorts.Values.Sum(o => o.Sum(x => x.Wood)) + "," +
                        cohorts.Values.Sum(o => o.Sum(x => x.Root)) + "," +
                        cohorts.Values.Sum(o => o.Sum(x => x.Fol)) + "," +
                        cohorts.Values.Sum(o => o.Sum(x => x.NSC)) + "," +
                        HeterotrophicRespiration + "," +
                        PlugIn.Litter[Site].Mass + "," +
                         PlugIn.WoodyDebris[Site].Mass;
           
            this.siteoutput.Add(s);
        }
 
        public IEnumerator<Landis.Library.BiomassCohorts.ISpeciesCohorts> GetEnumerator()
        {
            foreach (ISpecies species in cohorts.Keys)
            {
                yield return this[species];
            }
        }
        /*
        public IEnumerator<Landis.Library.BiomassCohorts.ISpeciesCohorts> GetEnumerator()
        {
            foreach (Landis.Library.BiomassCohorts.SpeciesCohorts speciesCohorts in Speciescohorts)
            {
                yield return speciesCohorts;
            }
        }
         */
        IEnumerator IEnumerable.GetEnumerator()
        {
            return GetEnumerator();
        }

        IEnumerator<Landis.Library.BiomassCohorts.ISpeciesCohorts> IEnumerable<Landis.Library.BiomassCohorts.ISpeciesCohorts>.GetEnumerator()
        {
            foreach (ISpecies species in cohorts.Keys)
            {
                Landis.Library.BiomassCohorts.ISpeciesCohorts isp = this[species];
                yield return isp;
            }
             
        }

        IEnumerator<Landis.Library.AgeOnlyCohorts.ISpeciesCohorts> IEnumerable<Landis.Library.AgeOnlyCohorts.ISpeciesCohorts>.GetEnumerator()
        {
            foreach (ISpecies species in cohorts.Keys)
            {
                yield return (Landis.Library.AgeOnlyCohorts.ISpeciesCohorts)this[species];
            }

            //foreach (Landis.Library.BiomassCohorts.SpeciesCohorts speciesCohort in Speciescohorts)
            //{
            //    yield return speciesCohort;
            //}
        }
       

    }


}

<|MERGE_RESOLUTION|>--- conflicted
+++ resolved
@@ -1,1207 +1,1200 @@
-﻿//  Copyright ...
-//  Authors:  Arjan de Bruijn
-using Landis.Core;
-using System.Collections;
-using System.Collections.Generic;
-using Landis.SpatialModeling;
-using System.Linq;
-using Landis.Library.InitialCommunities;
-using Edu.Wisc.Forest.Flel.Util;
-using System;
-
-namespace Landis.Extension.Succession.BiomassPnET
-{
-    public class SiteCohorts : ISiteCohorts, Landis.Library.BiomassCohorts.ISiteCohorts, Landis.Library.AgeOnlyCohorts.ISiteCohorts
-    {
-        private byte canopylaimax;
-        private ushort watermax;
-        private float snowPack;
-        private float CanopyLAI;
-        private float subcanopypar;
-        private float subcanopyparmax;
-
-        private float[] netpsn = null;
-        private float[] grosspsn = null;
-        private float[] folresp = null;
-        
-        private float[] maintresp = null;
-        private float transpiration;
-        private double HeterotrophicRespiration;
-        private ActiveSite Site;
-        private Dictionary<ISpecies, List<Cohort>> cohorts = null;
-        IEstablishmentProbability establishmentProbability = null;
-        private IHydrology hydrology = null;
-
-        public IEcoregionPnET Ecoregion;
-        public LocalOutput siteoutput;
-
-        static float[] AET = new float[12];
-        private static IDictionary<uint, SiteCohorts> initialSites;
-        private static byte MaxCanopyLayers;
-        private static ushort MaxDevLyrAv;
-        private static float interception;
-        private static byte Timestep;
-        private static int nlayers;
-
-        public float Transpiration
-        {
-            get
-            {
-                return transpiration;
-            }
-        }
-        public float SubcanopyPAR
-        {
-            get
-            {
-                return subcanopypar;
-            }
-        }
-        public IEstablishmentProbability EstablishmentProbability 
-        {
-            get
-            {
-                return establishmentProbability;
-            }
-        }
-
-        public float SubCanopyParMAX
-        {
-            get
-            {
-                return subcanopyparmax;
-            }
-        }
-
-        public ushort WaterMax
-        {
-            get
-            {
-                return watermax;
-            }
-        }
-
-        public static void Initialize()
-        {
-            initialSites = new Dictionary<uint, SiteCohorts>();
-            Timestep = ((Parameter<byte>)PlugIn.GetParameter(Names.Timestep)).Value;
-            MaxDevLyrAv = ((Parameter<ushort>)PlugIn.GetParameter(Names.MaxDevLyrAv, 0, ushort.MaxValue)).Value;
-            MaxCanopyLayers = ((Parameter<byte>)PlugIn.GetParameter(Names.MaxCanopyLayers, 0, 20)).Value;
-
-            
-            
-        }
-
-        // Create SiteCohorts in SpinUp
-        public SiteCohorts(DateTime StartDate, ActiveSite site, ICommunity initialCommunity, string SiteOutputName = null)
-        {
-            
-
-            Cohort.SetSiteAccessFunctions(this);
-
-            this.Ecoregion = EcoregionPnET.GetPnETEcoregion(PlugIn.ModelCore.Ecoregion[site]);//new EcoregionPnET();
-            this.Site = site;
-            cohorts = new Dictionary<ISpecies, List<Cohort>>();
-            uint key = ComputeKey((ushort)initialCommunity.MapCode, PlugIn.ModelCore.Ecoregion[site].MapCode);
-
-            if (initialSites.ContainsKey(key) && SiteOutputName == null)
-            {
-                establishmentProbability = new EstablishmentProbability(null, null);
-                subcanopypar = initialSites[key].subcanopypar;
-                subcanopyparmax = initialSites[key].SubCanopyParMAX;
-                watermax = initialSites[key].watermax;
-
-                hydrology = new Hydrology((ushort)initialSites[key].hydrology.Water);
-
-                PlugIn.WoodyDebris[Site] = PlugIn.WoodyDebris[initialSites[key].Site].Clone();
-                PlugIn.Litter[Site] = PlugIn.Litter[initialSites[key].Site].Clone();
-                this.canopylaimax = initialSites[key].CanopyLAImax;
-
-                foreach (ISpecies spc in initialSites[key].cohorts.Keys)
-                {
-                    foreach (Cohort cohort in initialSites[key].cohorts[spc])
-                    {
-                        AddNewCohort(new Cohort(cohort));
-                    }
-                }
-            }
-            else
-            {
-                 
-                if (initialSites.ContainsKey(key) == false)
-                {
-                    initialSites.Add(key, this);
-                }
-                hydrology = new Hydrology((ushort)Ecoregion.FieldCap);
-                
-                PlugIn.WoodyDebris[Site] = new Library.Biomass.Pool();
-                PlugIn.Litter[Site] = new Library.Biomass.Pool();
-
-                if (SiteOutputName != null)
-                {
-                    this.siteoutput = new LocalOutput(SiteOutputName, "Site.csv", Header(site));
-
-                    establishmentProbability = new EstablishmentProbability(SiteOutputName, "Establishment.csv");
-                }
-                else
-                {
-                    establishmentProbability = new EstablishmentProbability(null, null);
-                }
-
-                List<Landis.Library.AgeOnlyCohorts.ICohort> sortedAgeCohorts = new List<Landis.Library.AgeOnlyCohorts.ICohort>();
-                foreach (Landis.Library.AgeOnlyCohorts.ISpeciesCohorts speciesCohorts in initialCommunity.Cohorts)
-                {
-                    foreach (Landis.Library.AgeOnlyCohorts.ICohort cohort in speciesCohorts)
-                    {
-                        sortedAgeCohorts.Add(cohort);
-                    }
-                }
-                sortedAgeCohorts = new List<Library.AgeOnlyCohorts.ICohort>(sortedAgeCohorts.OrderByDescending(o => o.Age));
-
-                if (sortedAgeCohorts.Count == 0) return;
-                
-                DateTime date = StartDate.AddYears(-(sortedAgeCohorts[0].Age));
-
-                Landis.Library.Parameters.Ecoregions.AuxParm<List<EcoregionPnETVariables>> mydata = new Library.Parameters.Ecoregions.AuxParm<List<EcoregionPnETVariables>>(PlugIn.ModelCore.Ecoregions);
- 
-                while (date.CompareTo(StartDate) < 0)
-                {
-                    //  Add those cohorts that were born at the current year
-                    while (sortedAgeCohorts.Count() > 0 && StartDate.Year - date.Year == sortedAgeCohorts[0].Age)
-                    {
-                        Cohort cohort = new Cohort(PlugIn.SpeciesPnET[sortedAgeCohorts[0].Species], (ushort)date.Year, SiteOutputName);
-
-                        AddNewCohort(cohort);
-
-                        sortedAgeCohorts.Remove(sortedAgeCohorts[0]);
-                    }
-                    
-                    // Simulation time runs untill the next cohort is added
-                    DateTime EndDate = (sortedAgeCohorts.Count == 0) ? StartDate : new DateTime((int)(StartDate.Year - sortedAgeCohorts[0].Age), 1, 15);
-
-                    List<IEcoregionPnETVariables> climate_vars = EcoregionPnET.GetData(Ecoregion, date, EndDate);
-
-                    Grow(climate_vars);
-
-                    date = EndDate;
-
-                }
-                if (sortedAgeCohorts.Count > 0) throw new System.Exception("Not all cohorts in the initial communities file were initialized.");
-            }
-        }
-        
-        
-
-        List<List<int>> GetRandomRange(List<List<int>> bins)
-        {
-            List<List<int>> random_range = new List<List<int>>();
-            if (bins != null) for (int b = 0; b < bins.Count(); b++)
-                {
-                    random_range.Add(new List<int>());
-
-                    List<int> copy_range = new List<int>(bins[b]);
-
-                    while (copy_range.Count() > 0)
-                    {
-                        int k = PlugIn.DiscreteUniformRandom(0, copy_range.Count());
-                        random_range[b].Add(copy_range[k]);
-
-                        copy_range.RemoveAt(k);
-                    }
-                }
-            return random_range;
-        }
-
-        public void SetAet(float value, int Month)
-        {
-            AET[Month-1] = value;
-        }
-
-        class DescendingComparer<T> : IComparer<T> where T : IComparable<T>
-        {
-            public int Compare(T x, T y)
-            {
-                return y.CompareTo(x);
-            }
-        }
-
-        private static float CumputeSnowMeltFraction(float Tave, float DaySpan)
-        {
-            return 0.15f * Math.Max(0, Tave) * DaySpan;
-        }
-        private static float CumputeSnowFraction(float Tave)
-        {
-            return (float)Math.Max(0.0, Math.Min(1.0, (Tave - 2) / -7));
-        }
-        public bool Grow(List<IEcoregionPnETVariables> data)
-        {
-            bool success = true;
-
-            establishmentProbability.ResetPerTimeStep();
-            Cohort.SetSiteAccessFunctions(this);
-
-            canopylaimax = byte.MinValue;
-
-            SortedDictionary<double, Cohort> SubCanopyCohorts = new SortedDictionary<double, Cohort>();
-
-            int SiteBiomass = AllCohorts.Sum(a => a.Biomass);
-
-            for (int cohort = 0; cohort < AllCohorts.Count(); cohort++)
-            {
-                if (PlugIn.ModelCore.CurrentTime > 0)
-                {
-                    //double defoliation = Landis.Library.Biomass.CohortDefoliation.Compute(Site, AllCohorts[cohort].Species, AllCohorts[cohort].Biomass, SiteBiomass);
-                    AllCohorts[cohort].CalculateDefoliation(Site, SiteBiomass);
-
-                    //if (defoliation > 0)
-                    //{
-                    //    AllCohorts[cohort].ReduceFoliage(defoliation);
-                    //}
-                }
-                for (int i = 0; i < PlugIn.IMAX; i++)
-                {
-                    double CumCohortBiomass = ((float)i / (float)PlugIn.IMAX) * AllCohorts[cohort].Biomass;
-                    while (SubCanopyCohorts.ContainsKey(CumCohortBiomass))
-                    {
-                        // Add a negligable value [-1e-10; + 1e-10] to CumCohortBiomass in order to prevent duplicate keys
-                        double k =1e-10 * 2.0 * (PlugIn.ContinuousUniformRandom() - 0.5);
-                        CumCohortBiomass += k;
-                    }
-                    SubCanopyCohorts.Add(CumCohortBiomass, AllCohorts[cohort]);
-                    
-                }
-            }
-
-            List<List<int>> bins = GetBins(new List<double>(SubCanopyCohorts.Keys));
-
-            List<List<int>> random_range = GetRandomRange(bins);
-             
-            //float LeakageFractionPerCohort = Ecoregion.LeakageFrac / SubCanopyCohorts.Count();
-
-            folresp = new float[13];
-            netpsn = new float[13];
-            grosspsn = new float[13];
-            maintresp = new float[13];
-
-            Dictionary<ISpeciesPNET, float> annualEstab = new Dictionary<ISpeciesPNET, float>();
-            Dictionary<ISpeciesPNET, float> monthlyEstab = new Dictionary<ISpeciesPNET, float>();
-            Dictionary<ISpeciesPNET, int> monthlyCount = new Dictionary<ISpeciesPNET, int>();
-            foreach (ISpeciesPNET spc in PlugIn.SpeciesPnET.AllSpecies)
-            {
-                annualEstab[spc] = 0;
-                monthlyCount[spc] = 0;
-            }
-
-
-            int monthCount = 0;
-            for (int m = 0; m < data.Count(); m++ )
-            {
-                this.Ecoregion.Variables = data[m];
-                transpiration = 0;
-                subcanopypar = this.Ecoregion.Variables.PAR0;                
-                interception = 0;
-
-                AllCohorts.ForEach(x => x.InitializeSubLayers());
-
-                if (this.Ecoregion.Variables.Prec < 0) throw new System.Exception("Error, this.Ecoregion.Variables.Prec = " + this.Ecoregion.Variables.Prec);
-<<<<<<< HEAD
-
-                
-=======
->>>>>>> 9570eb70
-               
-                // mm
-                float snowmelt = Math.Min(snowPack, CumputeSnowMeltFraction(this.Ecoregion.Variables.Tave, this.Ecoregion.Variables.DaySpan) * snowPack);
-                if (snowmelt < 0) throw new System.Exception("Error, snowmelt = " + snowmelt );
-
-                float newsnow = CumputeSnowFraction(this.Ecoregion.Variables.Tave) * this.Ecoregion.Variables.Prec;//mm
-                if (newsnow < 0 || newsnow > this.Ecoregion.Variables.Prec)
-                {
-                    throw new System.Exception("Error, newsnow = " + newsnow + " availablePrecipitation = " + this.Ecoregion.Variables.Prec);
-                }
-
-                snowPack += newsnow - snowmelt;
-                if (snowPack < 0) throw new System.Exception("Error, snowPack = " + snowPack);
-
-                float newrain = this.Ecoregion.Variables.Prec - newsnow;
-
-                interception = newrain * (float)(1 - Math.Exp(-1 * Ecoregion.PrecIntConst * CanopyLAI));
-
-                float availableRain = (1F - this.Ecoregion.PrecLossFrac) * (newrain - interception); //This should be reduced by interception first
-
-                float precin = availableRain + snowmelt;
-                if (precin < 0) throw new System.Exception("Error, precin = " + precin + " newsnow = " + newsnow + " snowmelt = " + snowmelt);
-
-                //float PrecInByCanopyLayer = precin / SubCanopyCohorts.Count();                
-                //if (PrecInByCanopyLayer < 0) throw new System.Exception("Error, PrecInByCanopyLayer = " + PrecInByCanopyLayer);
-
-                int numEvents = (int) Math.Round(PlugIn.PrecipEvents);  // maximum number of precipitation events per month
-                if (numEvents > SubCanopyCohorts.Count())
-                    numEvents = SubCanopyCohorts.Count();
-                float PrecInByEvent = precin / numEvents;  // Divide precip into discreet events within the month
-                if (PrecInByEvent < 0) throw new System.Exception("Error, PrecInByEvent = " + PrecInByEvent);
-                
-                // Randomly choose which layers will receive the precip events
-                var rnd = new Random();
-                var randomNumbers = Enumerable.Range(1, SubCanopyCohorts.Count()).OrderBy(x => rnd.Next()).Take(numEvents).ToList();
-                
-                float subCanopyPrecip = 0;
-                int subCanopyIndex = 0;
-                if (bins != null)
-                {
-                    for (int b = bins.Count() - 1; b >= 0; b--)
-                    {
-                        foreach (int r in random_range[b])
-                        {
-                            subCanopyIndex++;
-                            if(randomNumbers.Contains(subCanopyIndex))
-                            {
-                                subCanopyPrecip = PrecInByEvent;
-                            }
-                            else
-                            {
-                                subCanopyPrecip = 0;
-                            }
-                            Cohort c = SubCanopyCohorts.Values.ToArray()[r];
-<<<<<<< HEAD
-                            success = c.CalculatePhotosynthesis(PrecInByCanopyLayer, LeakageFractionPerCohort, hydrology, ref subcanopypar);
-
-                            // O3 reduction
-                            c.ReduceFoliage(this.Ecoregion.Variables[c.Species.Name].O3_FolRed);
-                             
-=======
-                            //success = c.CalculatePhotosynthesis(PrecInByCanopyLayer, Ecoregion.LeakageFrac, hydrology, ref subcanopypar);
-                            success = c.CalculatePhotosynthesis(subCanopyPrecip, Ecoregion.LeakageFrac, hydrology, ref subcanopypar);
->>>>>>> 9570eb70
-                            if (success == false)
-                            {
-                                throw new System.Exception("Error CalculatePhotosynthesis");
-                            }
-                            //interception += c.Interception.Sum();
-                            c.Layer = (byte)Math.Max(b, c.Layer);
-                        }
-                    }
-                }
-                else // When no cohorts are present
-                {
-                    // Add incoming precipitation to soil moisture
-                    success = hydrology.AddWater(precin);
-                    if (success == false) throw new System.Exception("Error adding water, waterIn = " + precin + " water = " + hydrology.Water);
-
-                    // Instantaneous runoff (excess of porosity)
-                    float runoff = Math.Max(hydrology.Water - Ecoregion.Porosity, 0);
-                    success = hydrology.AddWater(-1 * runoff);
-                    if (success == false) throw new System.Exception("Error adding water, runoff = " + runoff + " water = " + hydrology.Water);
-
-                    // Fast Leakage 
-                    Hydrology.Leakage = Math.Max(Ecoregion.LeakageFrac * (hydrology.Water - Ecoregion.FieldCap), 0);
-
-                    // Remove fast leakage
-                    success = hydrology.AddWater(-1 * Hydrology.Leakage);
-                    if (success == false) throw new System.Exception("Error adding water, Hydrology.Leakage = " + Hydrology.Leakage + " water = " + hydrology.Water);
-
-                }
-
-                CanopyLAI = 0; // Reset to 0
-                AllCohorts.ForEach(x =>
-                    {
-                        folresp[this.Ecoregion.Variables.Month - 1] += x.FolResp.Sum();
-                        netpsn[this.Ecoregion.Variables.Month - 1] += x.NetPsn.Sum();
-                        grosspsn[this.Ecoregion.Variables.Month - 1] += x.GrossPsn.Sum() * PlugIn.FTimeStep;
-                        maintresp[this.Ecoregion.Variables.Month - 1] += x.MaintenanceRespiration.Sum() * PlugIn.FTimeStep;
-                        CanopyLAI += x.LAI.Sum();
-                        transpiration += x.Transpiration.Sum();
-                    }
-                );
-                
-              
-                canopylaimax = (byte)Math.Max(canopylaimax, CanopyLAI);
-                watermax = (ushort)Math.Max(hydrology.Water, watermax);
-                subcanopyparmax = Math.Max(subcanopyparmax, subcanopypar);
-
-                Hydrology.Evaporation = hydrology.CalculateEvaporation(this);
-                success = hydrology.AddWater(-1 * Hydrology.Evaporation);
-                if (success == false)
-                {
-                    throw new System.Exception("Error adding water, evaporation = " + Hydrology.Evaporation + " water = " + hydrology.Water);
-                }
-
-                if (siteoutput != null)
-                {
-                    AddSiteOutput(data[m]);
-
-                    AllCohorts.ForEach(a => a.UpdateCohortData(data[m]));
-                }
-
-                if (PlugIn.ModelCore.CurrentTime > 0)
-                {
-                    //establishmentProbability.Calculate_Establishment(data[m], Ecoregion, subcanopypar, hydrology);
-                    monthlyEstab = establishmentProbability.Calculate_Establishment_Month(data[m], Ecoregion, subcanopypar, hydrology);
-
-                    foreach (ISpeciesPNET spc in PlugIn.SpeciesPnET.AllSpecies)
-                    {
-                        if (monthlyEstab.ContainsKey(spc))
-                        {
-                            annualEstab[spc] = annualEstab[spc] + monthlyEstab[spc];
-                            monthlyCount[spc] = monthlyCount[spc] + 1;
-                        }
-                    }
-
-                }
-
-                AllCohorts.ForEach(x => x.NullSubLayers());
-            }
-            if (PlugIn.ModelCore.CurrentTime > 0)
-            {
-                foreach (ISpeciesPNET spc in PlugIn.SpeciesPnET.AllSpecies)
-                {
-                    bool estab = false;
-                    annualEstab[spc] = annualEstab[spc] / monthlyCount[spc];
-                    float pest = annualEstab[spc];
-                    if (!spc.PreventEstablishment)
-                    {
-
-                        if (pest > (float)PlugIn.ContinuousUniformRandom())
-                        {
-                            establishmentProbability.EstablishmentTrue(spc);
-                            estab = true;
-
-                        }
-                    }
-                    EstablishmentProbability.RecordPest(PlugIn.ModelCore.CurrentTime, spc, pest, estab);
-
-                }
-            }
-
-            if (siteoutput != null)
-            {
-                siteoutput.Write();
-
-                AllCohorts.ForEach(cohort => { cohort.WriteCohortData(); });
-            }
-
-            RemoveMarkedCohorts();
-
-            HeterotrophicRespiration = (ushort)(PlugIn.Litter[Site].Decompose() + PlugIn.WoodyDebris[Site].Decompose());//6s
-
-            return success;
-        }
-
-        
-        public int[] MaintResp
-        {
-            get
-            {
-                return maintresp.Select(r => (int)r).ToArray();
-            }
-        }
-
-        public int[] FolResp
-        {
-            get
-            {
-                return folresp.Select(psn => (int)psn).ToArray(); 
-            }
-        }
-        public int[] GrossPsn
-        {
-            get
-            {
-                return grosspsn.Select(psn => (int)psn).ToArray(); 
-            }
-        }
-
-        public int[] NetPsn
-        {
-            get
-            {
-                return netpsn.Select(psn => (int)psn).ToArray();  
-            }
-        }
-
-        public byte CanopyLAImax
-        {
-            get
-            {
-                return (byte)canopylaimax;
-            }
-        }
-
-        public double WoodyDebris 
-        {
-            get
-            {
-                return PlugIn.WoodyDebris[Site].Mass;
-            }
-        }
-
-        public double Litter 
-        {
-            get
-            {
-                return PlugIn.Litter[Site].Mass;
-            }
-        }
-       
-        public  Landis.Library.Parameters.Species.AuxParm<bool> SpeciesPresent
-        {
-            get
-            {
-                Landis.Library.Parameters.Species.AuxParm<bool> SpeciesPresent = new Library.Parameters.Species.AuxParm<bool>(PlugIn.ModelCore.Species);
-
-                foreach (ISpecies spc in cohorts.Keys)
-                {
-                    SpeciesPresent[spc] = true;
-                }
-                return SpeciesPresent;
-            }
-        }
-
-        public Landis.Library.Parameters.Species.AuxParm<int> BiomassPerSpecies 
-        { 
-            get
-            {
-                Landis.Library.Parameters.Species.AuxParm<int> SpeciesPresent = new Library.Parameters.Species.AuxParm<int>(PlugIn.ModelCore.Species);
-
-                foreach (ISpecies spc in cohorts.Keys)
-                {
-                    SpeciesPresent[spc] = cohorts[spc].Sum(o=>o.Biomass);
-                }
-                return SpeciesPresent;
-            }
-        }
-
-        public Landis.Library.Parameters.Species.AuxParm<int> CohortCountPerSpecies 
-        { 
-            get
-            {
-                Landis.Library.Parameters.Species.AuxParm<int> CohortCountPerSpecies = new Library.Parameters.Species.AuxParm<int>(PlugIn.ModelCore.Species);
-
-                foreach (ISpecies spc in cohorts.Keys)
-                {
-                    CohortCountPerSpecies[spc] = cohorts[spc].Count();
-                }
-                return CohortCountPerSpecies;
-            }
-        }
-
-        public Landis.Library.Parameters.Species.AuxParm<List<ushort>> CohortAges 
-        { 
-            get
-            {
-                Landis.Library.Parameters.Species.AuxParm<List<ushort>> CohortAges = new Library.Parameters.Species.AuxParm<List<ushort>>(PlugIn.ModelCore.Species);
-
-                foreach (ISpecies spc in cohorts.Keys)
-                {
-                    CohortAges[spc] = new List<ushort>(cohorts[spc].Select(o => o.Age));
-                }
-                return CohortAges;
-            }
-        }
-
-        public float BiomassSum
-        {
-            get
-            {
-                return AllCohorts.Sum(o => o.Biomass);
-            }
-
-        }
-
-        public uint BelowGroundBiomass 
-        {
-            get
-            {
-                return (uint)cohorts.Values.Sum(o => o.Sum(x => x.Root));
-            }
-        }
-
-        public float FoliageSum
-        {
-            get
-            {
-                return AllCohorts.Sum(o => o.Fol);
-            }
-
-        }
-
-        public float NSCSum
-        {
-            get
-            {
-                return AllCohorts.Sum(o => o.NSC);
-            }
-
-        }
-        public int CohortCount
-        {
-            get
-            {
-                return cohorts.Values.Sum(o => o.Count());
-            }
-        }
-
-        public int AverageAge 
-        {
-            get
-            {
-                return (int) cohorts.Values.Average(o => o.Average(x=>x.Age));
-            }
-        }
-
-        class SubCanopyComparer : IComparer<int[]>
-        {
-            // Compare second int (cumulative cohort biomass)
-            public int Compare(int[] x, int[] y)
-            {
-                return (x[0] > y[0])? 1:-1;
-            }
-        }
-
-        private SortedDictionary<int[], Cohort> GetSubcanopyLayers()
-        {
-            SortedDictionary<int[], Cohort> subcanopylayers = new SortedDictionary<int[], Cohort>(new SubCanopyComparer());
-
-            foreach (Cohort cohort in AllCohorts)
-            {
-                for (int i = 0; i < PlugIn.IMAX; i++)
-                {
-                    int[] subcanopplayer = new int[] { (ushort)((i + 1) / (float)PlugIn.IMAX * cohort.BiomassMax) };
-                    subcanopylayers.Add(subcanopplayer, cohort);
-                }
-            }
-            return subcanopylayers;
-        }
-
-        private static int[] GetNextBinPositions(int[] index_in, int numcohorts)
-        {
-            
-            for (int index = index_in.Length - 1; index >= 0; index--)
-            {
-                int maxvalue = numcohorts - index_in.Length + index - 1;
-                if (index_in[index] < maxvalue)
-                {
-                    {
-                        index_in[index]++;
-
-                        for (int i = index+1; i < index_in.Length; i++)
-                        {
-                            index_in[i] = index_in[i - 1] + 1;
-                        }
-                        return index_in;
-                    }
-
-                }
-                /*
-                else 
-                {
-                    if (index == 0) return null;
-
-                    index_in[index - 1]++;
- 
-                    for (int i = index; i < index_in.Length; i++)
-                    {
-                        index_in[i] = index_in[index - 1] + i;
-                    }
-                     
-                }
-                 */
-            }
-            return null;
-        }
-      
-        private int[] GetFirstBinPositions(int nlayers, int ncohorts)
-        {
-            int[] Bin = new int[nlayers - 1];
-
-            for (int ly = 0; ly < Bin.Length; ly++)
-            {
-                Bin[ly] = ly+1;
-            }
-            return Bin;
-        }
-
-        public static List<T> Shuffle<T>(List<T> array)
-        {
-            int n = array.Count;
-            while (n > 1)
-            {
-                int k = PlugIn.DiscreteUniformRandom(0, n);
-                n--;
-
-                T temp = array[n];
-                array[n] = array[k];
-                array[k] = temp;
-            }
-            return array;
-        }
-
-        uint CalculateLayerstdev(List<double> f)
-        {
-            return (uint)Math.Max(Math.Abs(f.Max() - f.Average()), Math.Abs(f.Min() - f.Average()));
-
-        }
-
-        int[] MinMaxCohortNr(int[] Bin, int i, int Count)
-        {
-            int min = (i > 0) ? Bin[i - 1] : 0;
-            int max = (i < Bin.Count()) ? Bin[i] : Count - 1;
-
-            return new int[] { min, max };
-        }
-
-        static List<uint> layerstdev = new List<uint>();
-
-        private List<List<int>> GetBins(List<double> CumCohortBiomass)
-        {
-            if (CumCohortBiomass.Count() == 0) return null;
-
-            // Bin and BestBin are lists of indexes that determine what cohort belongs to what canopy layer, 
-            // i.e. when Bin[1] contains 45 then SubCanopyCohorts[45] is in layer 1
-            int[] BestBin = null;
-            int[] Bin = null;
-
-            nlayers = 0;
-
-            float LayerStDev = float.MaxValue;
-
-            //=====================OPTIMIZATION LOOP====================================
-            do
-            {
-                nlayers++;
-                
-
-                Bin = GetFirstBinPositions(nlayers, CumCohortBiomass.Count());
-
-                while (Bin != null)
-                {
-                    layerstdev.Clear();
-
-                    if (Bin.Count() == 0)
-                    {
-                        layerstdev.Add(CalculateLayerstdev(CumCohortBiomass));
-                    }
-                    else for (int i = 0; i <= Bin.Count(); i++)
-                    {
-                        int[] MinMax = MinMaxCohortNr(Bin, i, CumCohortBiomass.Count());
-
-                        // Get the within-layer variance in biomass
-                        layerstdev.Add(CalculateLayerstdev(CumCohortBiomass.GetRange(MinMax[0], MinMax[1] - MinMax[0])));
-                    }
-
-                    // Keep the optimal (min within-layer variance) layer setting
-                    if (layerstdev.Max() < LayerStDev)
-                    {
-                        BestBin = new List<int>(Bin).ToArray();
-                        LayerStDev = layerstdev.Max();
-                    }
-                    Bin = GetNextBinPositions(Bin, CumCohortBiomass.Count());
-
-                    
-
-                }
-            }
-            while (layerstdev.Max() >= MaxDevLyrAv && nlayers < MaxCanopyLayers);
-            //=====================OPTIMIZATION LOOP====================================
-
-
-            // Actual layer configuration
-            List<List<int>> Bins = new List<List<int>>();
-            if (BestBin.Count() == 0)
-            {
-                // One canopy layer
-                Bins.Add(new List<int>());
-                for (int i = 0; i < CumCohortBiomass.Count(); i++)
-                {
-                    Bins[0].Add(i);
-                }
-            }
-            else for (int i = 0; i <= BestBin.Count(); i++)
-            {
-                // Multiple canopy layers
-                Bins.Add(new List<int>());
-
-                int[] minmax = MinMaxCohortNr(BestBin, i, CumCohortBiomass.Count());
-
-                // Add index numbers to the Bins array
-                for (int a = minmax[0]; a < ((i == BestBin.Count()) ? minmax[1]+1 : minmax[1]); a++)
-                {
-                    Bins[i].Add(a);
-                }
-            }
-
-           
-
-
-            return Bins;
-        }
-         
-        public static uint ComputeKey(uint a, ushort b)
-        {
-            uint value = (uint)((a << 16) | b);
-            return value;
-        }
-        
-        public List<Cohort> AllCohorts
-        {
-            get
-            {
-                List<Cohort> all = new List<Cohort>();
-                foreach (ISpecies spc in cohorts.Keys)
-                {
-                    all.AddRange(cohorts[spc]);
-                }
-                return all;
-            }
-        }
-
-        public int ReduceOrKillBiomassCohorts(Landis.Library.BiomassCohorts.IDisturbance disturbance)
-        {
-            List<int> reduction = new List<int>();
-
-            List<Cohort> ToRemove = new List<Cohort>();
-
-            foreach (List<Cohort> species_cohort in cohorts.Values)
-            {
-                Landis.Library.BiomassCohorts.SpeciesCohorts species_cohorts = GetSpeciesCohort(cohorts[species_cohort[0].Species]);
-                
-                for (int c =0;c< species_cohort.Count(); c++)
-                {
-                    Landis.Library.BiomassCohorts.ICohort cohort = species_cohort[0];
-
-                    int _reduction = disturbance.ReduceOrKillMarkedCohort(cohort);
-
-                    reduction.Add(_reduction);
-                    if (reduction[reduction.Count() - 1] >= species_cohort[c].Biomass)
-                    {
-                        ToRemove.Add(species_cohort[c]);
-                        // Edited by BRM - 090115
-                    }
-                    else
-                    {
-                        double reductionProp = (double)reduction[reduction.Count() - 1] / (double)species_cohort[c].Biomass;
-                        species_cohort[c].ReduceBiomass(reductionProp);
-                    }
-                    //
-                }
-                
-            }
-
-            foreach (Cohort cohort in ToRemove)
-            {
-                RemoveCohort(cohort, disturbance.Type);
-            }
-
-            return reduction.Sum();
-        }
-
-        public int AgeMax 
-        {
-            get
-            {
-                return (cohorts.Values.Count() > 0) ? cohorts.Values.Max(o => o.Max(x => x.Age)) : -1;
-            }
-        }
-       
-        Landis.Library.AgeOnlyCohorts.ISpeciesCohorts Landis.Library.Cohorts.ISiteCohorts<Landis.Library.AgeOnlyCohorts.ISpeciesCohorts>.this[ISpecies species]
-        {
-            get
-            {
-                if (cohorts.ContainsKey(species))
-                {
-                    return (Landis.Library.AgeOnlyCohorts.ISpeciesCohorts)GetSpeciesCohort(cohorts[species]);
-                }
-                return null;
-            }
-        }
-
-        public Landis.Library.BiomassCohorts.ISpeciesCohorts this[ISpecies species]
-        {
-            get
-            {
-                if (cohorts.ContainsKey(species))
-                {
-                    return GetSpeciesCohort(cohorts[species]);
-                }
-                return null;
-                
-            }
-        }
-
-        void Landis.Library.AgeOnlyCohorts.ISiteCohorts.RemoveMarkedCohorts(Landis.Library.AgeOnlyCohorts.ICohortDisturbance disturbance)
-        {
-            /*
-            if (AgeOnlyDisturbanceEvent != null)
-            {
-                AgeOnlyDisturbanceEvent(this, new Landis.Library.BiomassCohorts.DisturbanceEventArgs(disturbance.CurrentSite, disturbance.Type));
-            }
-             */
-            ReduceOrKillBiomassCohorts(new Landis.Library.BiomassCohorts.WrappedDisturbance(disturbance));
-
-        }
-
-        void Landis.Library.AgeOnlyCohorts.ISiteCohorts.RemoveMarkedCohorts(Landis.Library.AgeOnlyCohorts.ISpeciesCohortsDisturbance disturbance)
-        {
-            /*
-            if (AgeOnlyDisturbanceEvent != null)
-            {
-                AgeOnlyDisturbanceEvent(this, new Landis.Library.BiomassCohorts.DisturbanceEventArgs(disturbance.CurrentSite, disturbance.Type));
-            }
-            */
-
-            //  Go through list of species cohorts from back to front so that
-            //  a removal does not mess up the loop.
-            int totalReduction = 0;
-
-            List<Cohort> ToRemove = new List<Cohort>();
-
-            Landis.Library.AgeOnlyCohorts.SpeciesCohortBoolArray isSpeciesCohortDamaged = new Landis.Library.AgeOnlyCohorts.SpeciesCohortBoolArray();
-
-            foreach (ISpecies spc in cohorts.Keys)
-            {
-                Landis.Library.BiomassCohorts.SpeciesCohorts speciescohort = GetSpeciesCohort(cohorts[spc]);
-
-                isSpeciesCohortDamaged.SetAllFalse(speciescohort.Count);
-
-                disturbance.MarkCohortsForDeath(speciescohort, isSpeciesCohortDamaged);
-
-                for (int c = 0; c < isSpeciesCohortDamaged.Count; c++)
-                {
-                    if (isSpeciesCohortDamaged[c])
-                    {
-                        totalReduction += speciescohort[c].Biomass;
-
-                        ToRemove.Add(cohorts[spc][c]);
-//                        ToRemove.AddRange(cohorts[spc].Where(o => o.Age == speciescohort[c].Age));
-                    }
-                }
-
-            }
-            foreach (Cohort cohort in ToRemove)
-            {
-                RemoveCohort(cohort, disturbance.Type);
-            }
-        }
-
-        private void RemoveMarkedCohorts()
-        {
-
-            for (int c = cohorts.Values.Count - 1; c >= 0; c--)
-            {
-                List<Cohort> species_cohort = cohorts.Values.ElementAt(c);
-
-                for (int cc = species_cohort.Count - 1; cc >= 0; cc--)
-                {
-                    if (species_cohort[cc].IsAlive == false)
-                    {
-                        RemoveCohort(species_cohort[cc], new ExtensionType(Names.ExtensionName));
-
-                    }
-                
-                }
-            }
-
-        }
-
-        public void RemoveCohort(Cohort cohort, ExtensionType disturbanceType)
-        {
-            if (disturbanceType.Name != Names.ExtensionName)
-            {
-                Cohort.RaiseDeathEvent(this, cohort, Site, disturbanceType);
-            }
-
-            cohorts[cohort.Species].Remove(cohort);
-
-            if (cohorts[cohort.Species].Count == 0)
-            {
-                cohorts.Remove(cohort.Species);
-            }
-
-            Allocation.Allocate(this, cohort, disturbanceType);
-
-        }
-
-        public bool IsMaturePresent(ISpecies species)
-        {
-            ISpeciesPNET pnetSpecies = PlugIn.SpeciesPnET[species];
-
-            bool speciesPresent = cohorts.ContainsKey(species);
-
-            bool IsMaturePresent = (speciesPresent && (cohorts[species].Min(o => o.Age) > species.Maturity)) ? true : false;
-
-            return IsMaturePresent;
-        }
-
-        public void AddNewCohort(Cohort cohort)
-        {
-
-            if (cohorts.ContainsKey(cohort.Species))
-            {
-                // This should deliver only one KeyValuePair
-                KeyValuePair<ISpecies, List<Cohort>> i = new List<KeyValuePair<ISpecies, List<Cohort>>>(cohorts.Where(o => o.Key == cohort.Species))[0];
-
-                List<Cohort> Cohorts = new List<Cohort>(i.Value.Where(o => o.Age <= Timestep));
-
-                Cohorts.ForEach(a => cohort.Accumulate(a)); ;
-
-                if (Cohorts.Count() > 0)
-                {
-                    Cohorts[0].Accumulate(cohort);
-                    return;
-                }
-
-                cohorts[cohort.Species].Add(cohort);
-
-                return;
-            }
-            cohorts.Add(cohort.Species, new List<Cohort>(new Cohort[] { cohort }));
-        }
-
-        Landis.Library.BiomassCohorts.SpeciesCohorts GetSpeciesCohort(List<Cohort> cohorts)
-        {
-            Landis.Library.BiomassCohorts.SpeciesCohorts spc = new Library.BiomassCohorts.SpeciesCohorts(cohorts[0].Species, cohorts[0].Age, cohorts[0].Biomass);
-
-            for (int c = 1; c < cohorts.Count; c++)
-            {
-                spc.AddNewCohort(cohorts[c].Age, cohorts[c].Biomass);
-            }
-            
-
-            return spc;
-        }
-        
-        public void AddWoodyDebris(float Litter, float KWdLit)
-        {
-            PlugIn.WoodyDebris[Site].AddMass(Litter, KWdLit);
-        }
-
-        public void AddLitter(float AddLitter, ISpeciesPNET spc)
-        {
-            
-            double KNwdLitter = Math.Max(0.3, (-0.5365 + (0.00241 * AET.Sum())) - (((-0.01586 + (0.000056 * AET.Sum())) * spc.FolLignin * 100)));
-
-            PlugIn.Litter[Site].AddMass(AddLitter, KNwdLitter);
-        }
-
-        string Header(Landis.SpatialModeling.ActiveSite site)
-        {
-            
-            string s = OutputHeaders.Time +  "," + 
-                       OutputHeaders.SoilType +"," +
-                       OutputHeaders.NrOfCohorts + "," +
-                       OutputHeaders.MaxLayerStdev + "," + 
-                       OutputHeaders.layers + "," + 
-                       OutputHeaders.PAR0  + "," + 
-                       OutputHeaders.Tday + "," + 
-                       OutputHeaders.Precip + "," +
-                       OutputHeaders.RunOff + "," + 
-                       OutputHeaders.Leakage + "," + 
-                       OutputHeaders.PET + "," +
-                       OutputHeaders.Evaporation + "," +
-                       OutputHeaders.Transpiration + "," + 
-                       OutputHeaders.Interception + "," +
-                       OutputHeaders.water + "," +
-                       OutputHeaders.PressureHead + "," + 
-                       OutputHeaders.SnowPack + "," +
-                        OutputHeaders.LAI + "," + 
-                        OutputHeaders.VPD + "," + 
-                        OutputHeaders.GrossPsn + "," + 
-                        OutputHeaders.NetPsn + "," +
-                        OutputHeaders.MaintResp + "," +
-                        OutputHeaders.Wood + "," + 
-                        OutputHeaders.Root + "," + 
-                        OutputHeaders.Fol + "," + 
-                        OutputHeaders.NSC + "," + 
-                        OutputHeaders.HeteroResp + "," +
-                        OutputHeaders.Litter + "," + 
-                        OutputHeaders.CWD;
-
-            return s;
-        }
-
-        private void AddSiteOutput(IEcoregionPnETVariables monthdata)
-        {
-
-            string s = monthdata.Year + "," +
-                Ecoregion.SoilType + "," +
-                        cohorts.Values.Sum(o => o.Count) + "," +
-                        layerstdev.Max() + "," +
-                        nlayers + "," +
-                        monthdata.PAR0 + "," + 
-                        monthdata.Tday + "," +
-                        monthdata.Prec + "," +
-                        Hydrology.RunOff + "," +
-                        Hydrology.Leakage + "," +
-                        Hydrology.PET + "," +
-                        Hydrology.Evaporation + "," +
-                        cohorts.Values.Sum(o => o.Sum(x => x.Transpiration.Sum())) + "," +
-                        interception + "," +
-                        hydrology.Water + "," +
-                         hydrology.GetPressureHead(Ecoregion) + "," +
-                        snowPack + "," +
-                        this.CanopyLAI + "," +
-                        monthdata.VPD + "," +
-                        cohorts.Values.Sum(o => o.Sum(x => x.GrossPsn.Sum())) + "," +
-                        cohorts.Values.Sum(o => o.Sum(x => x.NetPsn.Sum())) + "," +
-                        cohorts.Values.Sum(o => o.Sum(x => x.MaintenanceRespiration.Sum())) + "," +
-                        cohorts.Values.Sum(o => o.Sum(x => x.Wood)) + "," +
-                        cohorts.Values.Sum(o => o.Sum(x => x.Root)) + "," +
-                        cohorts.Values.Sum(o => o.Sum(x => x.Fol)) + "," +
-                        cohorts.Values.Sum(o => o.Sum(x => x.NSC)) + "," +
-                        HeterotrophicRespiration + "," +
-                        PlugIn.Litter[Site].Mass + "," +
-                         PlugIn.WoodyDebris[Site].Mass;
-           
-            this.siteoutput.Add(s);
-        }
- 
-        public IEnumerator<Landis.Library.BiomassCohorts.ISpeciesCohorts> GetEnumerator()
-        {
-            foreach (ISpecies species in cohorts.Keys)
-            {
-                yield return this[species];
-            }
-        }
-        /*
-        public IEnumerator<Landis.Library.BiomassCohorts.ISpeciesCohorts> GetEnumerator()
-        {
-            foreach (Landis.Library.BiomassCohorts.SpeciesCohorts speciesCohorts in Speciescohorts)
-            {
-                yield return speciesCohorts;
-            }
-        }
-         */
-        IEnumerator IEnumerable.GetEnumerator()
-        {
-            return GetEnumerator();
-        }
-
-        IEnumerator<Landis.Library.BiomassCohorts.ISpeciesCohorts> IEnumerable<Landis.Library.BiomassCohorts.ISpeciesCohorts>.GetEnumerator()
-        {
-            foreach (ISpecies species in cohorts.Keys)
-            {
-                Landis.Library.BiomassCohorts.ISpeciesCohorts isp = this[species];
-                yield return isp;
-            }
-             
-        }
-
-        IEnumerator<Landis.Library.AgeOnlyCohorts.ISpeciesCohorts> IEnumerable<Landis.Library.AgeOnlyCohorts.ISpeciesCohorts>.GetEnumerator()
-        {
-            foreach (ISpecies species in cohorts.Keys)
-            {
-                yield return (Landis.Library.AgeOnlyCohorts.ISpeciesCohorts)this[species];
-            }
-
-            //foreach (Landis.Library.BiomassCohorts.SpeciesCohorts speciesCohort in Speciescohorts)
-            //{
-            //    yield return speciesCohort;
-            //}
-        }
-       
-
-    }
-
-
-}
-
+﻿//  Copyright ...
+//  Authors:  Arjan de Bruijn
+using Landis.Core;
+using System.Collections;
+using System.Collections.Generic;
+using Landis.SpatialModeling;
+using System.Linq;
+using Landis.Library.InitialCommunities;
+using Edu.Wisc.Forest.Flel.Util;
+using System;
+
+namespace Landis.Extension.Succession.BiomassPnET
+{
+    public class SiteCohorts : ISiteCohorts, Landis.Library.BiomassCohorts.ISiteCohorts, Landis.Library.AgeOnlyCohorts.ISiteCohorts
+    {
+        private byte canopylaimax;
+        private ushort watermax;
+        private float snowPack;
+        private float CanopyLAI;
+        private float subcanopypar;
+        private float subcanopyparmax;
+
+        private float[] netpsn = null;
+        private float[] grosspsn = null;
+        private float[] folresp = null;
+        
+        private float[] maintresp = null;
+        private float transpiration;
+        private double HeterotrophicRespiration;
+        private ActiveSite Site;
+        private Dictionary<ISpecies, List<Cohort>> cohorts = null;
+        IEstablishmentProbability establishmentProbability = null;
+        private IHydrology hydrology = null;
+
+        public IEcoregionPnET Ecoregion;
+        public LocalOutput siteoutput;
+
+        static float[] AET = new float[12];
+        private static IDictionary<uint, SiteCohorts> initialSites;
+        private static byte MaxCanopyLayers;
+        private static ushort MaxDevLyrAv;
+        private static float interception;
+        private static byte Timestep;
+        private static int nlayers;
+
+        public float Transpiration
+        {
+            get
+            {
+                return transpiration;
+            }
+        }
+        public float SubcanopyPAR
+        {
+            get
+            {
+                return subcanopypar;
+            }
+        }
+        public IEstablishmentProbability EstablishmentProbability 
+        {
+            get
+            {
+                return establishmentProbability;
+            }
+        }
+
+        public float SubCanopyParMAX
+        {
+            get
+            {
+                return subcanopyparmax;
+            }
+        }
+
+        public ushort WaterMax
+        {
+            get
+            {
+                return watermax;
+            }
+        }
+
+        public static void Initialize()
+        {
+            initialSites = new Dictionary<uint, SiteCohorts>();
+            Timestep = ((Parameter<byte>)PlugIn.GetParameter(Names.Timestep)).Value;
+            MaxDevLyrAv = ((Parameter<ushort>)PlugIn.GetParameter(Names.MaxDevLyrAv, 0, ushort.MaxValue)).Value;
+            MaxCanopyLayers = ((Parameter<byte>)PlugIn.GetParameter(Names.MaxCanopyLayers, 0, 20)).Value;
+
+            
+            
+        }
+
+        // Create SiteCohorts in SpinUp
+        public SiteCohorts(DateTime StartDate, ActiveSite site, ICommunity initialCommunity, string SiteOutputName = null)
+        {
+            
+
+            Cohort.SetSiteAccessFunctions(this);
+
+            this.Ecoregion = EcoregionPnET.GetPnETEcoregion(PlugIn.ModelCore.Ecoregion[site]);//new EcoregionPnET();
+            this.Site = site;
+            cohorts = new Dictionary<ISpecies, List<Cohort>>();
+            uint key = ComputeKey((ushort)initialCommunity.MapCode, PlugIn.ModelCore.Ecoregion[site].MapCode);
+
+            if (initialSites.ContainsKey(key) && SiteOutputName == null)
+            {
+                establishmentProbability = new EstablishmentProbability(null, null);
+                subcanopypar = initialSites[key].subcanopypar;
+                subcanopyparmax = initialSites[key].SubCanopyParMAX;
+                watermax = initialSites[key].watermax;
+
+                hydrology = new Hydrology((ushort)initialSites[key].hydrology.Water);
+
+                PlugIn.WoodyDebris[Site] = PlugIn.WoodyDebris[initialSites[key].Site].Clone();
+                PlugIn.Litter[Site] = PlugIn.Litter[initialSites[key].Site].Clone();
+                this.canopylaimax = initialSites[key].CanopyLAImax;
+
+                foreach (ISpecies spc in initialSites[key].cohorts.Keys)
+                {
+                    foreach (Cohort cohort in initialSites[key].cohorts[spc])
+                    {
+                        AddNewCohort(new Cohort(cohort));
+                    }
+                }
+            }
+            else
+            {
+                 
+                if (initialSites.ContainsKey(key) == false)
+                {
+                    initialSites.Add(key, this);
+                }
+                hydrology = new Hydrology((ushort)Ecoregion.FieldCap);
+                
+                PlugIn.WoodyDebris[Site] = new Library.Biomass.Pool();
+                PlugIn.Litter[Site] = new Library.Biomass.Pool();
+
+                if (SiteOutputName != null)
+                {
+                    this.siteoutput = new LocalOutput(SiteOutputName, "Site.csv", Header(site));
+
+                    establishmentProbability = new EstablishmentProbability(SiteOutputName, "Establishment.csv");
+                }
+                else
+                {
+                    establishmentProbability = new EstablishmentProbability(null, null);
+                }
+
+                List<Landis.Library.AgeOnlyCohorts.ICohort> sortedAgeCohorts = new List<Landis.Library.AgeOnlyCohorts.ICohort>();
+                foreach (Landis.Library.AgeOnlyCohorts.ISpeciesCohorts speciesCohorts in initialCommunity.Cohorts)
+                {
+                    foreach (Landis.Library.AgeOnlyCohorts.ICohort cohort in speciesCohorts)
+                    {
+                        sortedAgeCohorts.Add(cohort);
+                    }
+                }
+                sortedAgeCohorts = new List<Library.AgeOnlyCohorts.ICohort>(sortedAgeCohorts.OrderByDescending(o => o.Age));
+
+                if (sortedAgeCohorts.Count == 0) return;
+                
+                DateTime date = StartDate.AddYears(-(sortedAgeCohorts[0].Age));
+
+                Landis.Library.Parameters.Ecoregions.AuxParm<List<EcoregionPnETVariables>> mydata = new Library.Parameters.Ecoregions.AuxParm<List<EcoregionPnETVariables>>(PlugIn.ModelCore.Ecoregions);
+ 
+                while (date.CompareTo(StartDate) < 0)
+                {
+                    //  Add those cohorts that were born at the current year
+                    while (sortedAgeCohorts.Count() > 0 && StartDate.Year - date.Year == sortedAgeCohorts[0].Age)
+                    {
+                        Cohort cohort = new Cohort(PlugIn.SpeciesPnET[sortedAgeCohorts[0].Species], (ushort)date.Year, SiteOutputName);
+
+                        AddNewCohort(cohort);
+
+                        sortedAgeCohorts.Remove(sortedAgeCohorts[0]);
+                    }
+                    
+                    // Simulation time runs untill the next cohort is added
+                    DateTime EndDate = (sortedAgeCohorts.Count == 0) ? StartDate : new DateTime((int)(StartDate.Year - sortedAgeCohorts[0].Age), 1, 15);
+
+                    List<IEcoregionPnETVariables> climate_vars = EcoregionPnET.GetData(Ecoregion, date, EndDate);
+
+                    Grow(climate_vars);
+
+                    date = EndDate;
+
+                }
+                if (sortedAgeCohorts.Count > 0) throw new System.Exception("Not all cohorts in the initial communities file were initialized.");
+            }
+        }
+        
+        
+
+        List<List<int>> GetRandomRange(List<List<int>> bins)
+        {
+            List<List<int>> random_range = new List<List<int>>();
+            if (bins != null) for (int b = 0; b < bins.Count(); b++)
+                {
+                    random_range.Add(new List<int>());
+
+                    List<int> copy_range = new List<int>(bins[b]);
+
+                    while (copy_range.Count() > 0)
+                    {
+                        int k = PlugIn.DiscreteUniformRandom(0, copy_range.Count());
+                        random_range[b].Add(copy_range[k]);
+
+                        copy_range.RemoveAt(k);
+                    }
+                }
+            return random_range;
+        }
+
+        public void SetAet(float value, int Month)
+        {
+            AET[Month-1] = value;
+        }
+
+        class DescendingComparer<T> : IComparer<T> where T : IComparable<T>
+        {
+            public int Compare(T x, T y)
+            {
+                return y.CompareTo(x);
+            }
+        }
+
+        private static float CumputeSnowMeltFraction(float Tave, float DaySpan)
+        {
+            return 0.15f * Math.Max(0, Tave) * DaySpan;
+        }
+        private static float CumputeSnowFraction(float Tave)
+        {
+            return (float)Math.Max(0.0, Math.Min(1.0, (Tave - 2) / -7));
+        }
+        public bool Grow(List<IEcoregionPnETVariables> data)
+        {
+            bool success = true;
+
+            establishmentProbability.ResetPerTimeStep();
+            Cohort.SetSiteAccessFunctions(this);
+
+            canopylaimax = byte.MinValue;
+
+            SortedDictionary<double, Cohort> SubCanopyCohorts = new SortedDictionary<double, Cohort>();
+
+            int SiteBiomass = AllCohorts.Sum(a => a.Biomass);
+
+            for (int cohort = 0; cohort < AllCohorts.Count(); cohort++)
+            {
+                if (PlugIn.ModelCore.CurrentTime > 0)
+                {
+                    //double defoliation = Landis.Library.Biomass.CohortDefoliation.Compute(Site, AllCohorts[cohort].Species, AllCohorts[cohort].Biomass, SiteBiomass);
+                    AllCohorts[cohort].CalculateDefoliation(Site, SiteBiomass);
+
+                    //if (defoliation > 0)
+                    //{
+                    //    AllCohorts[cohort].ReduceFoliage(defoliation);
+                    //}
+                }
+                for (int i = 0; i < PlugIn.IMAX; i++)
+                {
+                    double CumCohortBiomass = ((float)i / (float)PlugIn.IMAX) * AllCohorts[cohort].Biomass;
+                    while (SubCanopyCohorts.ContainsKey(CumCohortBiomass))
+                    {
+                        // Add a negligable value [-1e-10; + 1e-10] to CumCohortBiomass in order to prevent duplicate keys
+                        double k =1e-10 * 2.0 * (PlugIn.ContinuousUniformRandom() - 0.5);
+                        CumCohortBiomass += k;
+                    }
+                    SubCanopyCohorts.Add(CumCohortBiomass, AllCohorts[cohort]);
+                    
+                }
+            }
+
+            List<List<int>> bins = GetBins(new List<double>(SubCanopyCohorts.Keys));
+
+            List<List<int>> random_range = GetRandomRange(bins);
+             
+            //float LeakageFractionPerCohort = Ecoregion.LeakageFrac / SubCanopyCohorts.Count();
+
+            folresp = new float[13];
+            netpsn = new float[13];
+            grosspsn = new float[13];
+            maintresp = new float[13];
+
+            Dictionary<ISpeciesPNET, float> annualEstab = new Dictionary<ISpeciesPNET, float>();
+            Dictionary<ISpeciesPNET, float> monthlyEstab = new Dictionary<ISpeciesPNET, float>();
+            Dictionary<ISpeciesPNET, int> monthlyCount = new Dictionary<ISpeciesPNET, int>();
+            foreach (ISpeciesPNET spc in PlugIn.SpeciesPnET.AllSpecies)
+            {
+                annualEstab[spc] = 0;
+                monthlyCount[spc] = 0;
+            }
+
+
+            int monthCount = 0;
+            for (int m = 0; m < data.Count(); m++ )
+            {
+                this.Ecoregion.Variables = data[m];
+                transpiration = 0;
+                subcanopypar = this.Ecoregion.Variables.PAR0;                
+                interception = 0;
+
+                AllCohorts.ForEach(x => x.InitializeSubLayers());
+
+                if (this.Ecoregion.Variables.Prec < 0) throw new System.Exception("Error, this.Ecoregion.Variables.Prec = " + this.Ecoregion.Variables.Prec);
+
+                
+               
+                // mm
+                float snowmelt = Math.Min(snowPack, CumputeSnowMeltFraction(this.Ecoregion.Variables.Tave, this.Ecoregion.Variables.DaySpan) * snowPack);
+                if (snowmelt < 0) throw new System.Exception("Error, snowmelt = " + snowmelt );
+
+                float newsnow = CumputeSnowFraction(this.Ecoregion.Variables.Tave) * this.Ecoregion.Variables.Prec;//mm
+                if (newsnow < 0 || newsnow > this.Ecoregion.Variables.Prec)
+                {
+                    throw new System.Exception("Error, newsnow = " + newsnow + " availablePrecipitation = " + this.Ecoregion.Variables.Prec);
+                }
+
+                snowPack += newsnow - snowmelt;
+                if (snowPack < 0) throw new System.Exception("Error, snowPack = " + snowPack);
+
+                float newrain = this.Ecoregion.Variables.Prec - newsnow;
+
+                interception = newrain * (float)(1 - Math.Exp(-1 * Ecoregion.PrecIntConst * CanopyLAI));
+
+                float availableRain = (1F - this.Ecoregion.PrecLossFrac) * (newrain - interception); //This should be reduced by interception first
+
+                float precin = availableRain + snowmelt;
+                if (precin < 0) throw new System.Exception("Error, precin = " + precin + " newsnow = " + newsnow + " snowmelt = " + snowmelt);
+
+                //float PrecInByCanopyLayer = precin / SubCanopyCohorts.Count();                
+                //if (PrecInByCanopyLayer < 0) throw new System.Exception("Error, PrecInByCanopyLayer = " + PrecInByCanopyLayer);
+
+                int numEvents = (int) Math.Round(PlugIn.PrecipEvents);  // maximum number of precipitation events per month
+                if (numEvents > SubCanopyCohorts.Count())
+                    numEvents = SubCanopyCohorts.Count();
+                float PrecInByEvent = precin / numEvents;  // Divide precip into discreet events within the month
+                if (PrecInByEvent < 0) throw new System.Exception("Error, PrecInByEvent = " + PrecInByEvent);
+                
+                // Randomly choose which layers will receive the precip events
+                var rnd = new Random();
+                var randomNumbers = Enumerable.Range(1, SubCanopyCohorts.Count()).OrderBy(x => rnd.Next()).Take(numEvents).ToList();
+                
+                float subCanopyPrecip = 0;
+                int subCanopyIndex = 0;
+                if (bins != null)
+                {
+                    for (int b = bins.Count() - 1; b >= 0; b--)
+                    {
+                        foreach (int r in random_range[b])
+                        {
+                            subCanopyIndex++;
+                            if(randomNumbers.Contains(subCanopyIndex))
+                            {
+                                subCanopyPrecip = PrecInByEvent;
+                            }
+                            else
+                            {
+                                subCanopyPrecip = 0;
+                            }
+                            Cohort c = SubCanopyCohorts.Values.ToArray()[r];
+                            //success = c.CalculatePhotosynthesis(PrecInByCanopyLayer, Ecoregion.LeakageFrac, hydrology, ref subcanopypar);
+                            success = c.CalculatePhotosynthesis(subCanopyPrecip, Ecoregion.LeakageFrac, hydrology, ref subcanopypar);
+
+                            // O3 reduction
+                            c.ReduceFoliage(this.Ecoregion.Variables[c.Species.Name].O3_FolRed);
+                             
+                            if (success == false)
+                            {
+                                throw new System.Exception("Error CalculatePhotosynthesis");
+                            }
+                            //interception += c.Interception.Sum();
+                            c.Layer = (byte)Math.Max(b, c.Layer);
+                        }
+                    }
+                }
+                else // When no cohorts are present
+                {
+                    // Add incoming precipitation to soil moisture
+                    success = hydrology.AddWater(precin);
+                    if (success == false) throw new System.Exception("Error adding water, waterIn = " + precin + " water = " + hydrology.Water);
+
+                    // Instantaneous runoff (excess of porosity)
+                    float runoff = Math.Max(hydrology.Water - Ecoregion.Porosity, 0);
+                    success = hydrology.AddWater(-1 * runoff);
+                    if (success == false) throw new System.Exception("Error adding water, runoff = " + runoff + " water = " + hydrology.Water);
+
+                    // Fast Leakage 
+                    Hydrology.Leakage = Math.Max(Ecoregion.LeakageFrac * (hydrology.Water - Ecoregion.FieldCap), 0);
+
+                    // Remove fast leakage
+                    success = hydrology.AddWater(-1 * Hydrology.Leakage);
+                    if (success == false) throw new System.Exception("Error adding water, Hydrology.Leakage = " + Hydrology.Leakage + " water = " + hydrology.Water);
+
+                }
+
+                CanopyLAI = 0; // Reset to 0
+                AllCohorts.ForEach(x =>
+                    {
+                        folresp[this.Ecoregion.Variables.Month - 1] += x.FolResp.Sum();
+                        netpsn[this.Ecoregion.Variables.Month - 1] += x.NetPsn.Sum();
+                        grosspsn[this.Ecoregion.Variables.Month - 1] += x.GrossPsn.Sum() * PlugIn.FTimeStep;
+                        maintresp[this.Ecoregion.Variables.Month - 1] += x.MaintenanceRespiration.Sum() * PlugIn.FTimeStep;
+                        CanopyLAI += x.LAI.Sum();
+                        transpiration += x.Transpiration.Sum();
+                    }
+                );
+                
+              
+                canopylaimax = (byte)Math.Max(canopylaimax, CanopyLAI);
+                watermax = (ushort)Math.Max(hydrology.Water, watermax);
+                subcanopyparmax = Math.Max(subcanopyparmax, subcanopypar);
+
+                Hydrology.Evaporation = hydrology.CalculateEvaporation(this);
+                success = hydrology.AddWater(-1 * Hydrology.Evaporation);
+                if (success == false)
+                {
+                    throw new System.Exception("Error adding water, evaporation = " + Hydrology.Evaporation + " water = " + hydrology.Water);
+                }
+
+                if (siteoutput != null)
+                {
+                    AddSiteOutput(data[m]);
+
+                    AllCohorts.ForEach(a => a.UpdateCohortData(data[m]));
+                }
+
+                if (PlugIn.ModelCore.CurrentTime > 0)
+                {
+                    //establishmentProbability.Calculate_Establishment(data[m], Ecoregion, subcanopypar, hydrology);
+                    monthlyEstab = establishmentProbability.Calculate_Establishment_Month(data[m], Ecoregion, subcanopypar, hydrology);
+
+                    foreach (ISpeciesPNET spc in PlugIn.SpeciesPnET.AllSpecies)
+                    {
+                        if (monthlyEstab.ContainsKey(spc))
+                        {
+                            annualEstab[spc] = annualEstab[spc] + monthlyEstab[spc];
+                            monthlyCount[spc] = monthlyCount[spc] + 1;
+                        }
+                    }
+
+                }
+
+                AllCohorts.ForEach(x => x.NullSubLayers());
+            }
+            if (PlugIn.ModelCore.CurrentTime > 0)
+            {
+                foreach (ISpeciesPNET spc in PlugIn.SpeciesPnET.AllSpecies)
+                {
+                    bool estab = false;
+                    annualEstab[spc] = annualEstab[spc] / monthlyCount[spc];
+                    float pest = annualEstab[spc];
+                    if (!spc.PreventEstablishment)
+                    {
+
+                        if (pest > (float)PlugIn.ContinuousUniformRandom())
+                        {
+                            establishmentProbability.EstablishmentTrue(spc);
+                            estab = true;
+
+                        }
+                    }
+                    EstablishmentProbability.RecordPest(PlugIn.ModelCore.CurrentTime, spc, pest, estab);
+
+                }
+            }
+
+            if (siteoutput != null)
+            {
+                siteoutput.Write();
+
+                AllCohorts.ForEach(cohort => { cohort.WriteCohortData(); });
+            }
+
+            RemoveMarkedCohorts();
+
+            HeterotrophicRespiration = (ushort)(PlugIn.Litter[Site].Decompose() + PlugIn.WoodyDebris[Site].Decompose());//6s
+
+            return success;
+        }
+
+        
+        public int[] MaintResp
+        {
+            get
+            {
+                return maintresp.Select(r => (int)r).ToArray();
+            }
+        }
+
+        public int[] FolResp
+        {
+            get
+            {
+                return folresp.Select(psn => (int)psn).ToArray(); 
+            }
+        }
+        public int[] GrossPsn
+        {
+            get
+            {
+                return grosspsn.Select(psn => (int)psn).ToArray(); 
+            }
+        }
+
+        public int[] NetPsn
+        {
+            get
+            {
+                return netpsn.Select(psn => (int)psn).ToArray();  
+            }
+        }
+
+        public byte CanopyLAImax
+        {
+            get
+            {
+                return (byte)canopylaimax;
+            }
+        }
+
+        public double WoodyDebris 
+        {
+            get
+            {
+                return PlugIn.WoodyDebris[Site].Mass;
+            }
+        }
+
+        public double Litter 
+        {
+            get
+            {
+                return PlugIn.Litter[Site].Mass;
+            }
+        }
+       
+        public  Landis.Library.Parameters.Species.AuxParm<bool> SpeciesPresent
+        {
+            get
+            {
+                Landis.Library.Parameters.Species.AuxParm<bool> SpeciesPresent = new Library.Parameters.Species.AuxParm<bool>(PlugIn.ModelCore.Species);
+
+                foreach (ISpecies spc in cohorts.Keys)
+                {
+                    SpeciesPresent[spc] = true;
+                }
+                return SpeciesPresent;
+            }
+        }
+
+        public Landis.Library.Parameters.Species.AuxParm<int> BiomassPerSpecies 
+        { 
+            get
+            {
+                Landis.Library.Parameters.Species.AuxParm<int> SpeciesPresent = new Library.Parameters.Species.AuxParm<int>(PlugIn.ModelCore.Species);
+
+                foreach (ISpecies spc in cohorts.Keys)
+                {
+                    SpeciesPresent[spc] = cohorts[spc].Sum(o=>o.Biomass);
+                }
+                return SpeciesPresent;
+            }
+        }
+
+        public Landis.Library.Parameters.Species.AuxParm<int> CohortCountPerSpecies 
+        { 
+            get
+            {
+                Landis.Library.Parameters.Species.AuxParm<int> CohortCountPerSpecies = new Library.Parameters.Species.AuxParm<int>(PlugIn.ModelCore.Species);
+
+                foreach (ISpecies spc in cohorts.Keys)
+                {
+                    CohortCountPerSpecies[spc] = cohorts[spc].Count();
+                }
+                return CohortCountPerSpecies;
+            }
+        }
+
+        public Landis.Library.Parameters.Species.AuxParm<List<ushort>> CohortAges 
+        { 
+            get
+            {
+                Landis.Library.Parameters.Species.AuxParm<List<ushort>> CohortAges = new Library.Parameters.Species.AuxParm<List<ushort>>(PlugIn.ModelCore.Species);
+
+                foreach (ISpecies spc in cohorts.Keys)
+                {
+                    CohortAges[spc] = new List<ushort>(cohorts[spc].Select(o => o.Age));
+                }
+                return CohortAges;
+            }
+        }
+
+        public float BiomassSum
+        {
+            get
+            {
+                return AllCohorts.Sum(o => o.Biomass);
+            }
+
+        }
+
+        public uint BelowGroundBiomass 
+        {
+            get
+            {
+                return (uint)cohorts.Values.Sum(o => o.Sum(x => x.Root));
+            }
+        }
+
+        public float FoliageSum
+        {
+            get
+            {
+                return AllCohorts.Sum(o => o.Fol);
+            }
+
+        }
+
+        public float NSCSum
+        {
+            get
+            {
+                return AllCohorts.Sum(o => o.NSC);
+            }
+
+        }
+        public int CohortCount
+        {
+            get
+            {
+                return cohorts.Values.Sum(o => o.Count());
+            }
+        }
+
+        public int AverageAge 
+        {
+            get
+            {
+                return (int) cohorts.Values.Average(o => o.Average(x=>x.Age));
+            }
+        }
+
+        class SubCanopyComparer : IComparer<int[]>
+        {
+            // Compare second int (cumulative cohort biomass)
+            public int Compare(int[] x, int[] y)
+            {
+                return (x[0] > y[0])? 1:-1;
+            }
+        }
+
+        private SortedDictionary<int[], Cohort> GetSubcanopyLayers()
+        {
+            SortedDictionary<int[], Cohort> subcanopylayers = new SortedDictionary<int[], Cohort>(new SubCanopyComparer());
+
+            foreach (Cohort cohort in AllCohorts)
+            {
+                for (int i = 0; i < PlugIn.IMAX; i++)
+                {
+                    int[] subcanopplayer = new int[] { (ushort)((i + 1) / (float)PlugIn.IMAX * cohort.BiomassMax) };
+                    subcanopylayers.Add(subcanopplayer, cohort);
+                }
+            }
+            return subcanopylayers;
+        }
+
+        private static int[] GetNextBinPositions(int[] index_in, int numcohorts)
+        {
+            
+            for (int index = index_in.Length - 1; index >= 0; index--)
+            {
+                int maxvalue = numcohorts - index_in.Length + index - 1;
+                if (index_in[index] < maxvalue)
+                {
+                    {
+                        index_in[index]++;
+
+                        for (int i = index+1; i < index_in.Length; i++)
+                        {
+                            index_in[i] = index_in[i - 1] + 1;
+                        }
+                        return index_in;
+                    }
+
+                }
+                /*
+                else 
+                {
+                    if (index == 0) return null;
+
+                    index_in[index - 1]++;
+ 
+                    for (int i = index; i < index_in.Length; i++)
+                    {
+                        index_in[i] = index_in[index - 1] + i;
+                    }
+                     
+                }
+                 */
+            }
+            return null;
+        }
+      
+        private int[] GetFirstBinPositions(int nlayers, int ncohorts)
+        {
+            int[] Bin = new int[nlayers - 1];
+
+            for (int ly = 0; ly < Bin.Length; ly++)
+            {
+                Bin[ly] = ly+1;
+            }
+            return Bin;
+        }
+
+        public static List<T> Shuffle<T>(List<T> array)
+        {
+            int n = array.Count;
+            while (n > 1)
+            {
+                int k = PlugIn.DiscreteUniformRandom(0, n);
+                n--;
+
+                T temp = array[n];
+                array[n] = array[k];
+                array[k] = temp;
+            }
+            return array;
+        }
+
+        uint CalculateLayerstdev(List<double> f)
+        {
+            return (uint)Math.Max(Math.Abs(f.Max() - f.Average()), Math.Abs(f.Min() - f.Average()));
+
+        }
+
+        int[] MinMaxCohortNr(int[] Bin, int i, int Count)
+        {
+            int min = (i > 0) ? Bin[i - 1] : 0;
+            int max = (i < Bin.Count()) ? Bin[i] : Count - 1;
+
+            return new int[] { min, max };
+        }
+
+        static List<uint> layerstdev = new List<uint>();
+
+        private List<List<int>> GetBins(List<double> CumCohortBiomass)
+        {
+            if (CumCohortBiomass.Count() == 0) return null;
+
+            // Bin and BestBin are lists of indexes that determine what cohort belongs to what canopy layer, 
+            // i.e. when Bin[1] contains 45 then SubCanopyCohorts[45] is in layer 1
+            int[] BestBin = null;
+            int[] Bin = null;
+
+            nlayers = 0;
+
+            float LayerStDev = float.MaxValue;
+
+            //=====================OPTIMIZATION LOOP====================================
+            do
+            {
+                nlayers++;
+                
+
+                Bin = GetFirstBinPositions(nlayers, CumCohortBiomass.Count());
+
+                while (Bin != null)
+                {
+                    layerstdev.Clear();
+
+                    if (Bin.Count() == 0)
+                    {
+                        layerstdev.Add(CalculateLayerstdev(CumCohortBiomass));
+                    }
+                    else for (int i = 0; i <= Bin.Count(); i++)
+                    {
+                        int[] MinMax = MinMaxCohortNr(Bin, i, CumCohortBiomass.Count());
+
+                        // Get the within-layer variance in biomass
+                        layerstdev.Add(CalculateLayerstdev(CumCohortBiomass.GetRange(MinMax[0], MinMax[1] - MinMax[0])));
+                    }
+
+                    // Keep the optimal (min within-layer variance) layer setting
+                    if (layerstdev.Max() < LayerStDev)
+                    {
+                        BestBin = new List<int>(Bin).ToArray();
+                        LayerStDev = layerstdev.Max();
+                    }
+                    Bin = GetNextBinPositions(Bin, CumCohortBiomass.Count());
+
+                    
+
+                }
+            }
+            while (layerstdev.Max() >= MaxDevLyrAv && nlayers < MaxCanopyLayers);
+            //=====================OPTIMIZATION LOOP====================================
+
+
+            // Actual layer configuration
+            List<List<int>> Bins = new List<List<int>>();
+            if (BestBin.Count() == 0)
+            {
+                // One canopy layer
+                Bins.Add(new List<int>());
+                for (int i = 0; i < CumCohortBiomass.Count(); i++)
+                {
+                    Bins[0].Add(i);
+                }
+            }
+            else for (int i = 0; i <= BestBin.Count(); i++)
+            {
+                // Multiple canopy layers
+                Bins.Add(new List<int>());
+
+                int[] minmax = MinMaxCohortNr(BestBin, i, CumCohortBiomass.Count());
+
+                // Add index numbers to the Bins array
+                for (int a = minmax[0]; a < ((i == BestBin.Count()) ? minmax[1]+1 : minmax[1]); a++)
+                {
+                    Bins[i].Add(a);
+                }
+            }
+
+           
+
+
+            return Bins;
+        }
+         
+        public static uint ComputeKey(uint a, ushort b)
+        {
+            uint value = (uint)((a << 16) | b);
+            return value;
+        }
+        
+        public List<Cohort> AllCohorts
+        {
+            get
+            {
+                List<Cohort> all = new List<Cohort>();
+                foreach (ISpecies spc in cohorts.Keys)
+                {
+                    all.AddRange(cohorts[spc]);
+                }
+                return all;
+            }
+        }
+
+        public int ReduceOrKillBiomassCohorts(Landis.Library.BiomassCohorts.IDisturbance disturbance)
+        {
+            List<int> reduction = new List<int>();
+
+            List<Cohort> ToRemove = new List<Cohort>();
+
+            foreach (List<Cohort> species_cohort in cohorts.Values)
+            {
+                Landis.Library.BiomassCohorts.SpeciesCohorts species_cohorts = GetSpeciesCohort(cohorts[species_cohort[0].Species]);
+                
+                for (int c =0;c< species_cohort.Count(); c++)
+                {
+                    Landis.Library.BiomassCohorts.ICohort cohort = species_cohort[0];
+
+                    int _reduction = disturbance.ReduceOrKillMarkedCohort(cohort);
+
+                    reduction.Add(_reduction);
+                    if (reduction[reduction.Count() - 1] >= species_cohort[c].Biomass)
+                    {
+                        ToRemove.Add(species_cohort[c]);
+                        // Edited by BRM - 090115
+                    }
+                    else
+                    {
+                        double reductionProp = (double)reduction[reduction.Count() - 1] / (double)species_cohort[c].Biomass;
+                        species_cohort[c].ReduceBiomass(reductionProp);
+                    }
+                    //
+                }
+                
+            }
+
+            foreach (Cohort cohort in ToRemove)
+            {
+                RemoveCohort(cohort, disturbance.Type);
+            }
+
+            return reduction.Sum();
+        }
+
+        public int AgeMax 
+        {
+            get
+            {
+                return (cohorts.Values.Count() > 0) ? cohorts.Values.Max(o => o.Max(x => x.Age)) : -1;
+            }
+        }
+       
+        Landis.Library.AgeOnlyCohorts.ISpeciesCohorts Landis.Library.Cohorts.ISiteCohorts<Landis.Library.AgeOnlyCohorts.ISpeciesCohorts>.this[ISpecies species]
+        {
+            get
+            {
+                if (cohorts.ContainsKey(species))
+                {
+                    return (Landis.Library.AgeOnlyCohorts.ISpeciesCohorts)GetSpeciesCohort(cohorts[species]);
+                }
+                return null;
+            }
+        }
+
+        public Landis.Library.BiomassCohorts.ISpeciesCohorts this[ISpecies species]
+        {
+            get
+            {
+                if (cohorts.ContainsKey(species))
+                {
+                    return GetSpeciesCohort(cohorts[species]);
+                }
+                return null;
+                
+            }
+        }
+
+        void Landis.Library.AgeOnlyCohorts.ISiteCohorts.RemoveMarkedCohorts(Landis.Library.AgeOnlyCohorts.ICohortDisturbance disturbance)
+        {
+            /*
+            if (AgeOnlyDisturbanceEvent != null)
+            {
+                AgeOnlyDisturbanceEvent(this, new Landis.Library.BiomassCohorts.DisturbanceEventArgs(disturbance.CurrentSite, disturbance.Type));
+            }
+             */
+            ReduceOrKillBiomassCohorts(new Landis.Library.BiomassCohorts.WrappedDisturbance(disturbance));
+
+        }
+
+        void Landis.Library.AgeOnlyCohorts.ISiteCohorts.RemoveMarkedCohorts(Landis.Library.AgeOnlyCohorts.ISpeciesCohortsDisturbance disturbance)
+        {
+            /*
+            if (AgeOnlyDisturbanceEvent != null)
+            {
+                AgeOnlyDisturbanceEvent(this, new Landis.Library.BiomassCohorts.DisturbanceEventArgs(disturbance.CurrentSite, disturbance.Type));
+            }
+            */
+
+            //  Go through list of species cohorts from back to front so that
+            //  a removal does not mess up the loop.
+            int totalReduction = 0;
+
+            List<Cohort> ToRemove = new List<Cohort>();
+
+            Landis.Library.AgeOnlyCohorts.SpeciesCohortBoolArray isSpeciesCohortDamaged = new Landis.Library.AgeOnlyCohorts.SpeciesCohortBoolArray();
+
+            foreach (ISpecies spc in cohorts.Keys)
+            {
+                Landis.Library.BiomassCohorts.SpeciesCohorts speciescohort = GetSpeciesCohort(cohorts[spc]);
+
+                isSpeciesCohortDamaged.SetAllFalse(speciescohort.Count);
+
+                disturbance.MarkCohortsForDeath(speciescohort, isSpeciesCohortDamaged);
+
+                for (int c = 0; c < isSpeciesCohortDamaged.Count; c++)
+                {
+                    if (isSpeciesCohortDamaged[c])
+                    {
+                        totalReduction += speciescohort[c].Biomass;
+
+                        ToRemove.Add(cohorts[spc][c]);
+//                        ToRemove.AddRange(cohorts[spc].Where(o => o.Age == speciescohort[c].Age));
+                    }
+                }
+
+            }
+            foreach (Cohort cohort in ToRemove)
+            {
+                RemoveCohort(cohort, disturbance.Type);
+            }
+        }
+
+        private void RemoveMarkedCohorts()
+        {
+
+            for (int c = cohorts.Values.Count - 1; c >= 0; c--)
+            {
+                List<Cohort> species_cohort = cohorts.Values.ElementAt(c);
+
+                for (int cc = species_cohort.Count - 1; cc >= 0; cc--)
+                {
+                    if (species_cohort[cc].IsAlive == false)
+                    {
+                        RemoveCohort(species_cohort[cc], new ExtensionType(Names.ExtensionName));
+
+                    }
+                
+                }
+            }
+
+        }
+
+        public void RemoveCohort(Cohort cohort, ExtensionType disturbanceType)
+        {
+            if (disturbanceType.Name != Names.ExtensionName)
+            {
+                Cohort.RaiseDeathEvent(this, cohort, Site, disturbanceType);
+            }
+
+            cohorts[cohort.Species].Remove(cohort);
+
+            if (cohorts[cohort.Species].Count == 0)
+            {
+                cohorts.Remove(cohort.Species);
+            }
+
+            Allocation.Allocate(this, cohort, disturbanceType);
+
+        }
+
+        public bool IsMaturePresent(ISpecies species)
+        {
+            ISpeciesPNET pnetSpecies = PlugIn.SpeciesPnET[species];
+
+            bool speciesPresent = cohorts.ContainsKey(species);
+
+            bool IsMaturePresent = (speciesPresent && (cohorts[species].Min(o => o.Age) > species.Maturity)) ? true : false;
+
+            return IsMaturePresent;
+        }
+
+        public void AddNewCohort(Cohort cohort)
+        {
+
+            if (cohorts.ContainsKey(cohort.Species))
+            {
+                // This should deliver only one KeyValuePair
+                KeyValuePair<ISpecies, List<Cohort>> i = new List<KeyValuePair<ISpecies, List<Cohort>>>(cohorts.Where(o => o.Key == cohort.Species))[0];
+
+                List<Cohort> Cohorts = new List<Cohort>(i.Value.Where(o => o.Age <= Timestep));
+
+                Cohorts.ForEach(a => cohort.Accumulate(a)); ;
+
+                if (Cohorts.Count() > 0)
+                {
+                    Cohorts[0].Accumulate(cohort);
+                    return;
+                }
+
+                cohorts[cohort.Species].Add(cohort);
+
+                return;
+            }
+            cohorts.Add(cohort.Species, new List<Cohort>(new Cohort[] { cohort }));
+        }
+
+        Landis.Library.BiomassCohorts.SpeciesCohorts GetSpeciesCohort(List<Cohort> cohorts)
+        {
+            Landis.Library.BiomassCohorts.SpeciesCohorts spc = new Library.BiomassCohorts.SpeciesCohorts(cohorts[0].Species, cohorts[0].Age, cohorts[0].Biomass);
+
+            for (int c = 1; c < cohorts.Count; c++)
+            {
+                spc.AddNewCohort(cohorts[c].Age, cohorts[c].Biomass);
+            }
+            
+
+            return spc;
+        }
+        
+        public void AddWoodyDebris(float Litter, float KWdLit)
+        {
+            PlugIn.WoodyDebris[Site].AddMass(Litter, KWdLit);
+        }
+
+        public void AddLitter(float AddLitter, ISpeciesPNET spc)
+        {
+            
+            double KNwdLitter = Math.Max(0.3, (-0.5365 + (0.00241 * AET.Sum())) - (((-0.01586 + (0.000056 * AET.Sum())) * spc.FolLignin * 100)));
+
+            PlugIn.Litter[Site].AddMass(AddLitter, KNwdLitter);
+        }
+
+        string Header(Landis.SpatialModeling.ActiveSite site)
+        {
+            
+            string s = OutputHeaders.Time +  "," + 
+                       OutputHeaders.SoilType +"," +
+                       OutputHeaders.NrOfCohorts + "," +
+                       OutputHeaders.MaxLayerStdev + "," + 
+                       OutputHeaders.layers + "," + 
+                       OutputHeaders.PAR0  + "," + 
+                       OutputHeaders.Tday + "," + 
+                       OutputHeaders.Precip + "," +
+                       OutputHeaders.RunOff + "," + 
+                       OutputHeaders.Leakage + "," + 
+                       OutputHeaders.PET + "," +
+                       OutputHeaders.Evaporation + "," +
+                       OutputHeaders.Transpiration + "," + 
+                       OutputHeaders.Interception + "," +
+                       OutputHeaders.water + "," +
+                       OutputHeaders.PressureHead + "," + 
+                       OutputHeaders.SnowPack + "," +
+                        OutputHeaders.LAI + "," + 
+                        OutputHeaders.VPD + "," + 
+                        OutputHeaders.GrossPsn + "," + 
+                        OutputHeaders.NetPsn + "," +
+                        OutputHeaders.MaintResp + "," +
+                        OutputHeaders.Wood + "," + 
+                        OutputHeaders.Root + "," + 
+                        OutputHeaders.Fol + "," + 
+                        OutputHeaders.NSC + "," + 
+                        OutputHeaders.HeteroResp + "," +
+                        OutputHeaders.Litter + "," + 
+                        OutputHeaders.CWD;
+
+            return s;
+        }
+
+        private void AddSiteOutput(IEcoregionPnETVariables monthdata)
+        {
+
+            string s = monthdata.Year + "," +
+                Ecoregion.SoilType + "," +
+                        cohorts.Values.Sum(o => o.Count) + "," +
+                        layerstdev.Max() + "," +
+                        nlayers + "," +
+                        monthdata.PAR0 + "," + 
+                        monthdata.Tday + "," +
+                        monthdata.Prec + "," +
+                        Hydrology.RunOff + "," +
+                        Hydrology.Leakage + "," +
+                        Hydrology.PET + "," +
+                        Hydrology.Evaporation + "," +
+                        cohorts.Values.Sum(o => o.Sum(x => x.Transpiration.Sum())) + "," +
+                        interception + "," +
+                        hydrology.Water + "," +
+                         hydrology.GetPressureHead(Ecoregion) + "," +
+                        snowPack + "," +
+                        this.CanopyLAI + "," +
+                        monthdata.VPD + "," +
+                        cohorts.Values.Sum(o => o.Sum(x => x.GrossPsn.Sum())) + "," +
+                        cohorts.Values.Sum(o => o.Sum(x => x.NetPsn.Sum())) + "," +
+                        cohorts.Values.Sum(o => o.Sum(x => x.MaintenanceRespiration.Sum())) + "," +
+                        cohorts.Values.Sum(o => o.Sum(x => x.Wood)) + "," +
+                        cohorts.Values.Sum(o => o.Sum(x => x.Root)) + "," +
+                        cohorts.Values.Sum(o => o.Sum(x => x.Fol)) + "," +
+                        cohorts.Values.Sum(o => o.Sum(x => x.NSC)) + "," +
+                        HeterotrophicRespiration + "," +
+                        PlugIn.Litter[Site].Mass + "," +
+                         PlugIn.WoodyDebris[Site].Mass;
+           
+            this.siteoutput.Add(s);
+        }
+ 
+        public IEnumerator<Landis.Library.BiomassCohorts.ISpeciesCohorts> GetEnumerator()
+        {
+            foreach (ISpecies species in cohorts.Keys)
+            {
+                yield return this[species];
+            }
+        }
+        /*
+        public IEnumerator<Landis.Library.BiomassCohorts.ISpeciesCohorts> GetEnumerator()
+        {
+            foreach (Landis.Library.BiomassCohorts.SpeciesCohorts speciesCohorts in Speciescohorts)
+            {
+                yield return speciesCohorts;
+            }
+        }
+         */
+        IEnumerator IEnumerable.GetEnumerator()
+        {
+            return GetEnumerator();
+        }
+
+        IEnumerator<Landis.Library.BiomassCohorts.ISpeciesCohorts> IEnumerable<Landis.Library.BiomassCohorts.ISpeciesCohorts>.GetEnumerator()
+        {
+            foreach (ISpecies species in cohorts.Keys)
+            {
+                Landis.Library.BiomassCohorts.ISpeciesCohorts isp = this[species];
+                yield return isp;
+            }
+             
+        }
+
+        IEnumerator<Landis.Library.AgeOnlyCohorts.ISpeciesCohorts> IEnumerable<Landis.Library.AgeOnlyCohorts.ISpeciesCohorts>.GetEnumerator()
+        {
+            foreach (ISpecies species in cohorts.Keys)
+            {
+                yield return (Landis.Library.AgeOnlyCohorts.ISpeciesCohorts)this[species];
+            }
+
+            //foreach (Landis.Library.BiomassCohorts.SpeciesCohorts speciesCohort in Speciescohorts)
+            //{
+            //    yield return speciesCohort;
+            //}
+        }
+       
+
+    }
+
+
+}
+