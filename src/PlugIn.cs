--- conflicted
+++ resolved
@@ -1,626 +1,618 @@
-//  Authors:    Arjan de Bruijn
-//              Brian R. Miranda
-
-// John McNabb: (02.04.2019)
-//
-//  Summary of changes to allow the climate library to be used with PnET-Succession:
-//   (1) Added ClimateRegionData class based on that of NECN to hold the climate library data. This is Initialized by a call
-//       to InitialClimateLibrary() in Plugin.Initialize().
-//   (2) Modified EcoregionPnET to add GetClimateRegionData() which grabs climate data from ClimateRegionData.  This uses an intermediate
-//       MonthlyClimateRecord instance which is similar to ObservedClimate.
-//       MonthlyClimateRecord instance which is similar to ObservedClimate.
-//   (3) Added ClimateRegionPnETVariables class which is a copy of the EcoregionPnETVariables class which uses MonthlyClimateRecord rather than
-//       ObserverdClimate. I had hoped to use the same class, but the definition of IObservedClimate prevents MonthlyClimateRecord from implementing it.
-//       IMPORTANT NOTE: The climate library precipation is in cm/month, so that it is converted to mm/month in MonthlyClimateRecord.
-//   (4) Modified Plugin.AgeCohorts() and SiteCohorts.SiteCohorts() to call either EcoregionPnET.GetClimateRegoinData() or EcoregionPnET.GetData()
-//       depending on whether the climate library is enabled.
-
-//   Enabling the climate library with PnET:
-//   (1) Indicate the climate library configuration file in the 'PnET-succession' configuration file using the 'ClimateConfigFile' parameter, e.g.
-//        ClimateConfigFile	"./climate-generator-baseline.txt"
-//
-//   NOTE: Use of the climate library is OPTIONAL.  If the 'ClimateConfigFile' parameter is missing (or commented-out) of the 'PnET-succession'
-//   configuration file, then PnET reverts to using climate data as specified by the 'ClimateFileName' column in the 'EcoregionParameters' file
-//   given in the 'PnET-succession' configuration file.
-//
-//   NOTE: This uses a version (v4?) of the climate library that exposes AnnualClimate_Monthly.MonthlyOzone[] and .MonthlyCO2[].
-
-using Landis.Core;
-using Landis.Library.InitialCommunities;
-using Landis.Library.PnETCohorts;
-using Landis.Library.Succession;
-using Landis.SpatialModeling;
-using Landis.Library.Climate;
-using System;
-using System.Collections.Generic;
-using System.Linq;
-using System.Threading.Tasks;
-using System.Diagnostics;
-
-
-namespace Landis.Extension.Succession.BiomassPnET
-{
-    public class PlugIn  : Landis.Library.Succession.ExtensionBase 
-    {
-        public static SpeciesPnET SpeciesPnET;
-        public static DateTime Date;
-        public static ICore ModelCore;
-        private static DateTime StartDate;
-        private static Dictionary<ActiveSite, string> SiteOutputNames;
-        public static float FTimeStep;
-        public static bool UsingClimateLibrary;
-        private Dictionary<ActiveSite, ICommunity> sitesAndCommunities;
-        public static string InitialCommunitiesSpinup;
-        public static int CohortBinSize;
-        public static int ParallelThreads;
-<<<<<<< HEAD
-        public static float MinFolRatioFactor;
-=======
-        private static readonly object threadLock = new object();
-        private Dictionary<ActiveSite, uint> allKeys;
->>>>>>> e291e051
-
-        MyClock m = null;
-        //---------------------------------------------------------------------
-        public void DeathEvent(object sender, Landis.Library.PnETCohorts.DeathEventArgs eventArgs)
-        {
-            ExtensionType disturbanceType = eventArgs.DisturbanceType;
-            if (disturbanceType != null)
-            {
-                ActiveSite site = eventArgs.Site;
-                if (disturbanceType.IsMemberOf("disturbance:fire"))
-                    Reproduction.CheckForPostFireRegen(eventArgs.Cohort, site);
-                else
-                    Reproduction.CheckForResprouting(eventArgs.Cohort, site);
-            }
-        }
-        //---------------------------------------------------------------------
-        string PnETDefaultsFolder
-        {
-            get
-            {
-                return System.IO.Path.Combine(System.IO.Path.GetDirectoryName(System.Reflection.Assembly.GetExecutingAssembly().Location), "Defaults");
-            }
-        }
-        //---------------------------------------------------------------------
-        public PlugIn()
-            : base(Names.ExtensionName)
-        {
-            LocalOutput.PNEToutputsites = Names.PNEToutputsites;
-
-            // The number of thread workers to use in succession routines that have been optimized. Should
-            // more or less match the number of cores in the computer thats running LANDIS-II's processor
-            //this.ThreadCount = 3;
-            //this.ThreadCount = 1;
-
-            allKeys = new Dictionary<ActiveSite, uint>();
-            sitesAndCommunities = new Dictionary<ActiveSite, ICommunity>();
-        }
-        //---------------------------------------------------------------------
-        public override void LoadParameters(string InputParameterFile, ICore mCore)
-        {
-            ModelCore = mCore;
-
-            Names.parameters.Add(Names.ExtensionName, new Parameter<string>(Names.ExtensionName, InputParameterFile));
-
-            //-------------PnET-Succession input files
-            Dictionary<string, Parameter<string>> InputParameters = Names.LoadTable(Names.ExtensionName, Names.AllNames, null, true);
-            InputParameters.ToList().ForEach(x => Names.parameters.Add(x.Key, x.Value));
-
-            //-------------Read Species parameters input file
-            List<string> SpeciesNames = PlugIn.ModelCore.Species.ToList().Select(x => x.Name).ToList();
-            List<string> SpeciesPars = SpeciesPnET.ParameterNames;
-            SpeciesPars.Add(Names.PnETSpeciesParameters);
-            Dictionary<string, Parameter<string>> speciesparameters = Names.LoadTable(Names.PnETSpeciesParameters, SpeciesNames, SpeciesPars);
-            foreach (string key in speciesparameters.Keys)
-            {
-                if (Names.parameters.ContainsKey(key)) throw new System.Exception("Parameter " + key + " was provided twice");
-            }
-            speciesparameters.ToList().ForEach(x => Names.parameters.Add(x.Key, x.Value));
-
-            //-------------Ecoregion parameters
-            List<string> EcoregionNames = PlugIn.ModelCore.Ecoregions.ToList().Select(x => x.Name).ToList();
-            List<string> EcoregionParameters = EcoregionData.ParameterNames;
-            Dictionary<string, Parameter<string>> ecoregionparameters = Names.LoadTable(Names.EcoregionParameters, EcoregionNames, EcoregionParameters);
-            foreach (string key in ecoregionparameters.Keys)
-            {
-                if (Names.parameters.ContainsKey(key)) throw new System.Exception("Parameter "+ key +" was provided twice");
-            }
-            ecoregionparameters.ToList().ForEach(x => Names.parameters.Add(x.Key, x.Value));
-
-            //-------------DisturbanceReductionsParameterFile
-            Parameter<string> DisturbanceReductionsParameterFile;
-            if (Names.TryGetParameter(Names.DisturbanceReductions, out DisturbanceReductionsParameterFile))
-            {
-                Allocation.Initialize(DisturbanceReductionsParameterFile.Value, Names.parameters);
-                Cohort.AgeOnlyDeathEvent += DisturbanceReductions.Events.CohortDied;
-            }
-             
-            //---------------SaxtonAndRawlsParameterFile
-            if (Names.parameters.ContainsKey(PressureHeadSaxton_Rawls.SaxtonAndRawlsParameters) == false)
-            {
-                Parameter<string> SaxtonAndRawlsParameterFile = new Parameter<string>(PressureHeadSaxton_Rawls.SaxtonAndRawlsParameters, (string)PnETDefaultsFolder + "\\SaxtonAndRawlsParameters.txt");
-                Names.parameters.Add(PressureHeadSaxton_Rawls.SaxtonAndRawlsParameters, SaxtonAndRawlsParameterFile);
-            }
-            Dictionary<string, Parameter<string>> SaxtonAndRawlsParameters = Names.LoadTable(PressureHeadSaxton_Rawls.SaxtonAndRawlsParameters, null, PressureHeadSaxton_Rawls.ParameterNames);
-            foreach (string key in SaxtonAndRawlsParameters.Keys)
-            {
-                if (Names.parameters.ContainsKey(key)) throw new System.Exception("Parameter " + key + " was provided twice");
-            }
-            SaxtonAndRawlsParameters.ToList().ForEach(x => Names.parameters.Add(x.Key, x.Value));
-
-            //--------------PnETGenericParameterFile
-            //----------See if user supplied overwriting default parameters
-            List<string> RowLabels = new List<string>(Names.AllNames);
-            RowLabels.AddRange(SpeciesPnET.ParameterNames); 
-
-            if (Names.parameters.ContainsKey(Names.PnETGenericParameters))
-            {
-                Dictionary<string, Parameter<string>> genericparameters = Names.LoadTable(Names.PnETGenericParameters,  RowLabels, null, true);
-                foreach (KeyValuePair<string, Parameter<string>> par in genericparameters)
-                {
-                    if (Names.parameters.ContainsKey(par.Key)) throw new System.Exception("Parameter " + par.Key + " was provided twice");
-                    Names.parameters.Add(par.Key, par.Value);
-                }
-            }
-
-            //----------Load in default parameters to fill the gaps
-            Parameter<string> PnETGenericDefaultParameterFile = new Parameter<string>(Names.PnETGenericDefaultParameters, (string)PnETDefaultsFolder + "\\PnETGenericDefaultParameters.txt");
-            Names.parameters.Add(Names.PnETGenericDefaultParameters, PnETGenericDefaultParameterFile);
-            Dictionary<string, Parameter<string>> genericdefaultparameters = Names.LoadTable(Names.PnETGenericDefaultParameters, RowLabels, null, true);
-
-            foreach (KeyValuePair<string, Parameter<string>> par in genericdefaultparameters)
-            {
-                if (Names.parameters.ContainsKey(par.Key) == false)
-                {
-                    Names.parameters.Add(par.Key, par.Value);
-                }
-            }
-
-            SiteOutputNames = new Dictionary<ActiveSite, string>();
-            Parameter<string> OutputSitesFile;
-            if (Names.TryGetParameter(LocalOutput.PNEToutputsites, out OutputSitesFile))
-            {
-                Dictionary<string, Parameter<string>> outputfiles = Names.LoadTable(LocalOutput.PNEToutputsites, null, AssignOutputFiles.ParameterNames.AllNames, true);
-                AssignOutputFiles.MapCells(outputfiles, ref SiteOutputNames);
-            }
-        }
-        //---------------------------------------------------------------------
-        public override void Initialize()
-        {
-            PlugIn.ModelCore.UI.WriteLine("Initializing " + Names.ExtensionName + " version " + typeof(PlugIn).Assembly.GetName().Version);
-            Cohort.DeathEvent += DeathEvent;
-            Globals.InitializeCore(ModelCore, ((Parameter<ushort>)Names.GetParameter(Names.IMAX)).Value);
-            EcoregionData.Initialize();
-            SiteVars.Initialize();
-
-            Landis.Utilities.Directory.EnsureExists("output");
-
-            Timestep = ((Parameter<int>)Names.GetParameter(Names.Timestep)).Value;
-            Parameter<string> CohortBinSizeParm = null;
-            if (Names.TryGetParameter(Names.CohortBinSize, out CohortBinSizeParm))
-            {
-                if (Int32.TryParse(CohortBinSizeParm.Value, out CohortBinSize))
-                {
-                    if(CohortBinSize < Timestep)
-                    {
-                        throw new System.Exception("CohortBinSize cannot be smaller than Timestep.");
-                    }
-                    else
-                        PlugIn.ModelCore.UI.WriteLine("Succession timestep = " + Timestep + "; CohortBinSize = " + CohortBinSize + ".");
-                }
-                else
-                {
-                    throw new System.Exception("CohortBinSize is not an integer value.");
-                }
-            }
-            else
-                CohortBinSize = Timestep;
-
-            string Parallel = ((Parameter<string>)Names.GetParameter(Names.Parallel)).Value;
-            if (Parallel == "false")
-            {
-                ParallelThreads = 1;
-                PlugIn.ModelCore.UI.WriteLine("  MaxParallelThreads = " + ParallelThreads.ToString() + ".");
-            }
-            else if (Parallel == "true")
-            {
-                ParallelThreads = -1;
-                PlugIn.ModelCore.UI.WriteLine("  MaxParallelThreads determined by system.");
-            }
-            else
-            {
-                if (Int32.TryParse(Parallel, out ParallelThreads))
-                {
-                    if (ParallelThreads < 1)
-                    {
-                        throw new System.Exception("Parallel cannot be < 1.");
-                    }
-                    else
-                    {
-                        PlugIn.ModelCore.UI.WriteLine("  MaxParallelThreads = " + ParallelThreads.ToString() + ".");
-                    }
-                }else
-                {
-                    throw new System.Exception("Parallel must be 'true', 'false' or an integer >= 1.");
-                }
-            }
-            this.ThreadCount = ParallelThreads;
-
-            FTimeStep = 1.0F / Timestep;
-
-            //Latitude = ((Parameter<float>)PlugIn.GetParameter(Names.Latitude, 0, 90)).Value; // Now an ecoregion parameter
-
-            ObservedClimate.Initialize();
-            SpeciesPnET = new SpeciesPnET();
-            Landis.Library.PnETCohorts.SpeciesParameters.LoadParameters(SpeciesPnET);
-
-            Hydrology.Initialize();
-            SiteCohorts.Initialize();
-            string PARunits = ((Parameter<string>)Names.GetParameter(Names.PARunits)).Value;
-            if (PARunits != "umol" && PARunits != "W/m2")
-            {
-                throw new System.Exception("PARunits are not 'umol' or 'W/m2'.");
-            }
-            InitializeClimateLibrary(); // John McNabb: initialize climate library after EcoregionPnET has been initialized
-            //EstablishmentProbability.Initialize(Timestep);  // Not used
-
-            // Initialize Reproduction routines:
-            Reproduction.SufficientResources = SufficientResources;
-            Reproduction.Establish = Establish;
-            Reproduction.AddNewCohort = AddNewCohort;
-            Reproduction.MaturePresent = MaturePresent;
-            Reproduction.PlantingEstablish = PlantingEstablish;
-            SeedingAlgorithms SeedAlgorithm = (SeedingAlgorithms)Enum.Parse(typeof(SeedingAlgorithms), Names.parameters["SeedingAlgorithm"].Value);
-            base.Initialize(ModelCore, SeedAlgorithm);
-             
-            StartDate = new DateTime(((Parameter<int>)Names.GetParameter(Names.StartYear)).Value, 1, 15);
-
-            PlugIn.ModelCore.UI.WriteLine("Spinning up biomass or reading from maps...");
-
-            string InitialCommunitiesTXTFile = Names.GetParameter(Names.InitialCommunities).Value;
-            string InitialCommunitiesMapFile = Names.GetParameter(Names.InitialCommunitiesMap).Value;
-            InitialCommunitiesSpinup = Names.GetParameter(Names.InitialCommunitiesSpinup).Value;
-            MinFolRatioFactor = ((Parameter<float>)Names.GetParameter(Names.MinFolRatioFactor,0,float.MaxValue)).Value;
-            Parameter<string> LitterMapFile;
-            bool litterMapFile = Names.TryGetParameter(Names.LitterMap, out LitterMapFile);
-            Parameter<string> WoodyDebrisMapFile;
-            bool woodyDebrisMapFile = Names.TryGetParameter(Names.WoodyDebrisMap, out WoodyDebrisMapFile);
-            InitializeSites(InitialCommunitiesTXTFile, InitialCommunitiesMapFile, ModelCore);
-            if(litterMapFile)
-                MapReader.ReadLitterFromMap(LitterMapFile.Value);
-            if(woodyDebrisMapFile)
-                MapReader.ReadWoodyDebrisFromMap(WoodyDebrisMapFile.Value);
-
-            // Convert PnET cohorts to biomasscohorts
-            ISiteVar<Landis.Library.BiomassCohorts.ISiteCohorts> biomassCohorts = PlugIn.ModelCore.Landscape.NewSiteVar<Landis.Library.BiomassCohorts.ISiteCohorts>();
-            
-            foreach (ActiveSite site in PlugIn.ModelCore.Landscape)
-            {
-                biomassCohorts[site] = SiteVars.SiteCohorts[site];
-                
-                if (SiteVars.SiteCohorts[site] != null && biomassCohorts[site] == null)
-                {
-                    throw new System.Exception("Cannot convert PnET SiteCohorts to biomass site cohorts");
-                }
-            }
-            ModelCore.RegisterSiteVar(biomassCohorts, "Succession.BiomassCohorts");
-
-            ISiteVar<Landis.Library.AgeOnlyCohorts.ISiteCohorts> AgeCohortSiteVar = PlugIn.ModelCore.Landscape.NewSiteVar<Landis.Library.AgeOnlyCohorts.ISiteCohorts>();
-            ISiteVar<ISiteCohorts> PnETCohorts = PlugIn.ModelCore.Landscape.NewSiteVar<ISiteCohorts>();
-
-            foreach (ActiveSite site in PlugIn.ModelCore.Landscape)
-            {
-                AgeCohortSiteVar[site] = SiteVars.SiteCohorts[site];
-                PnETCohorts[site] = SiteVars.SiteCohorts[site];
-                SiteVars.FineFuels[site] = SiteVars.Litter[site].Mass;
-                IEcoregionPnET ecoregion = EcoregionData.GetPnETEcoregion(PlugIn.ModelCore.Ecoregion[site]);
-                IHydrology hydrology = new Hydrology(ecoregion.FieldCap);
-                SiteVars.PressureHead[site] = hydrology.GetPressureHead(ecoregion);
-                if (UsingClimateLibrary)
-                {
-                    SiteVars.ExtremeMinTemp[site] = ((float)Enumerable.Min(Climate.Future_MonthlyData[Climate.Future_MonthlyData.Keys.Min()][ecoregion.Index].MonthlyTemp) - (float)(3.0 * ecoregion.WinterSTD));  
-                }
-                else
-                {
-                    SiteVars.ExtremeMinTemp[site] = 999;
-                }
-            }
-
-            ModelCore.RegisterSiteVar(AgeCohortSiteVar, "Succession.AgeCohorts");
-            ModelCore.RegisterSiteVar(PnETCohorts, "Succession.CohortsPnET");
-        }
-        //---------------------------------------------------------------------
-        /// <summary>This must be called after EcoregionPnET.Initialize() has been called</summary>
-        private void InitializeClimateLibrary()
-        {
-            // John McNabb: initialize ClimateRegionData after initializing EcoregionPnet
-            Parameter<string> climateLibraryFileName;
-            UsingClimateLibrary = Names.TryGetParameter(Names.ClimateConfigFile, out climateLibraryFileName);
-            if (UsingClimateLibrary)
-            {
-                PlugIn.ModelCore.UI.WriteLine($"Using climate library: {climateLibraryFileName.Value}.");
-                Climate.Initialize(climateLibraryFileName.Value, false, ModelCore);
-                ClimateRegionData.Initialize();
-            }
-            else
-            {
-                PlugIn.ModelCore.UI.WriteLine($"Using climate files in ecoregion parameters: {Names.parameters["EcoregionParameters"].Value}.");
-            }
-
-            string PARunits = ((Parameter<string>)Names.GetParameter(Names.PARunits)).Value;
-
-            if (PARunits == "umol")
-            {
-                PlugIn.ModelCore.UI.WriteLine("Using PAR units of umol/m2/s.");
-            }
-            else if(PARunits == "W/m2")
-            {
-                PlugIn.ModelCore.UI.WriteLine("Using PAR units of W/m2.");
-            }else
-            {
-                throw new ApplicationException(string.Format("PARunits units are not 'umol' or 'W/m2'"));
-            }
-        }
-        //---------------------------------------------------------------------
-        public void AddNewCohort(ISpecies species, ActiveSite site, string reproductionType)
-        {
-            ISpeciesPnET spc = SpeciesPnET[species];
-            bool addCohort = true;
-            if (SiteVars.SiteCohorts[site].cohorts.ContainsKey(species))
-            {
-                // This should deliver only one KeyValuePair
-                KeyValuePair<ISpecies, List<Cohort>> i = new List<KeyValuePair<ISpecies, List<Cohort>>>(SiteVars.SiteCohorts[site].cohorts.Where(o => o.Key == species))[0];
-                List<Cohort> Cohorts = new List<Cohort>(i.Value.Where(o => o.Age < CohortBinSize));
-                if (Cohorts.Count() > 0)
-                {
-                    addCohort = false;
-                }
-            }
-            bool addSiteOutput = false;
-            addSiteOutput = (SiteOutputNames.ContainsKey(site) && addCohort);
-            Cohort cohort = new Cohort(species, spc, (ushort)Date.Year, (addSiteOutput) ? SiteOutputNames[site] : null);
-            
-            addCohort = SiteVars.SiteCohorts[site].AddNewCohort(cohort);
-
-            if (addCohort)
-            {
-                if (reproductionType == "plant")
-                {
-                    if (!SiteVars.SiteCohorts[site].SpeciesEstablishedByPlant.Contains(species))
-                        SiteVars.SiteCohorts[site].SpeciesEstablishedByPlant.Add(species);
-                }
-                else if (reproductionType == "serotiny")
-                {
-                    if (!SiteVars.SiteCohorts[site].SpeciesEstablishedBySerotiny.Contains(species))
-                        SiteVars.SiteCohorts[site].SpeciesEstablishedBySerotiny.Add(species);
-                }
-                else if (reproductionType == "resprout")
-                {
-                    if (!SiteVars.SiteCohorts[site].SpeciesEstablishedByResprout.Contains(species))
-                        SiteVars.SiteCohorts[site].SpeciesEstablishedByResprout.Add(species);
-                }
-                else if (reproductionType == "seed")
-                {
-                    if (!SiteVars.SiteCohorts[site].SpeciesEstablishedBySeed.Contains(species))
-                        SiteVars.SiteCohorts[site].SpeciesEstablishedBySeed.Add(species);
-                }
-
-                // Recalculate BiomassLayerProp for layer 0 after adding new cohort?? Should only apply to biomass
-            }
-        }
-        //---------------------------------------------------------------------
-        public bool MaturePresent(ISpecies species, ActiveSite site)
-        {
-            bool IsMaturePresent = SiteVars.SiteCohorts[site].IsMaturePresent(species);
-            return IsMaturePresent;
-        }
-        //---------------------------------------------------------------------
-        protected override void InitializeSite(ActiveSite site)//,ICommunity initialCommunity)
-        {
-            lock (threadLock)
-            {
-                if (m == null)
-                {
-                    m = new MyClock(PlugIn.ModelCore.Landscape.ActiveSiteCount);
-                }
-
-                m.Next();
-                m.WriteUpdate();
-            }
-
-            uint key = 0;
-            allKeys.TryGetValue(site, out key);
-            ICommunity initialCommunity = null;
-
-<<<<<<< HEAD
-            // Create new sitecohorts
-            SiteVars.SiteCohorts[site] = new SiteCohorts(StartDate, site, initialCommunity, UsingClimateLibrary, PlugIn.InitialCommunitiesSpinup,PlugIn.MinFolRatioFactor, SiteOutputNames.ContainsKey(site) ? SiteOutputNames[site] : null);
-=======
-            if (!sitesAndCommunities.TryGetValue(site, out initialCommunity))
-            {
-                throw new ApplicationException(string.Format("Unable to retrieve initialCommunity for site: {0}", site.Location.Row + "," + site.Location.Column));
-            }
-
-            if (!SiteCohorts.InitialSitesContainsKey(key))
-            {
-                // Create new sitecohorts from scratch
-                SiteVars.SiteCohorts[site] = new SiteCohorts(StartDate, site, initialCommunity, UsingClimateLibrary, PlugIn.InitialCommunitiesSpinup, SiteOutputNames.ContainsKey(site) ? SiteOutputNames[site] : null);
-            }
-            else
-            {
-                // Create new sitecohorts using initialcommunities data
-                SiteVars.SiteCohorts[site] = new SiteCohorts(StartDate, site, initialCommunity, SiteOutputNames.ContainsKey(site) ? SiteOutputNames[site] : null);
-            }
->>>>>>> e291e051
-        }
-        //---------------------------------------------------------------------
-        public override void InitializeSites(string initialCommunitiesText, string initialCommunitiesMap, ICore modelCore)
-        {
-            ModelCore.UI.WriteLine("   Loading initial communities from file \"{0}\" ...", initialCommunitiesText);
-            Landis.Library.InitialCommunities.DatasetParser parser = new Landis.Library.InitialCommunities.DatasetParser(CohortBinSize, ModelCore.Species);
-
-            //Landis.Library.InitialCommunities.DatasetParser parser = new Landis.Library.InitialCommunities.DatasetParser(Timestep, ModelCore.Species);
-            Landis.Library.InitialCommunities.IDataset communities = Landis.Data.Load<Landis.Library.InitialCommunities.IDataset>(initialCommunitiesText, parser);
-
-            List<ActiveSite> processFirst = new List<ActiveSite>();
-            List<ActiveSite> processSecond = new List<ActiveSite>();
-
-            ModelCore.UI.WriteLine("   Reading initial communities map \"{0}\" ...", initialCommunitiesMap);
-            ProcessInitialCommunitiesMap(initialCommunitiesMap, communities, ref processFirst, ref processSecond);
-
-            if (this.ThreadCount != 1)
-            {
-                // Handle creation of initial community sites first
-                Parallel.ForEach(processFirst, new ParallelOptions { MaxDegreeOfParallelism = this.ThreadCount }, site =>
-                {
-                    InitializeSite(site);
-                });
-
-                Parallel.ForEach(processSecond, new ParallelOptions { MaxDegreeOfParallelism = this.ThreadCount }, site =>
-                {
-                    InitializeSite(site);
-                });
-            }
-            else
-            {
-                // First, process sites so that the initial communities are set up
-                foreach (ActiveSite site in processFirst)
-                {
-                    InitializeSite(site);
-                }
-
-                foreach (ActiveSite site in processSecond)
-                {
-                    InitializeSite((ActiveSite)site);
-                }
-            }
-        }
-        //---------------------------------------------------------------------
-        protected override void AgeCohorts(ActiveSite site,
-                                            ushort years,
-                                            int? successionTimestep)                                            
-        {
-            // Date starts at 1/15/Year
-            DateTime date = new DateTime(PlugIn.StartDate.Year + PlugIn.ModelCore.CurrentTime - Timestep, 1, 15);
-
-            DateTime EndDate = date.AddYears(years);
-
-            IEcoregionPnET ecoregion_pnet = EcoregionData.GetPnETEcoregion(PlugIn.ModelCore.Ecoregion[site]);
-
-            List<IEcoregionPnETVariables> climate_vars = UsingClimateLibrary ? EcoregionData.GetClimateRegionData(ecoregion_pnet, date, EndDate, Climate.Phase.Future_Climate) : EcoregionData.GetData(ecoregion_pnet, date, EndDate);
-
-            SiteVars.SiteCohorts[site].Grow(climate_vars);
-            SiteVars.SiteCohorts[site].DisturbanceTypesReduced.Clear();
-
-            Date = EndDate;
-        }
-        //---------------------------------------------------------------------
-        // Required function - not used within PnET-Succession
-        public override byte ComputeShade(ActiveSite site)
-        {
-            return 0;
-        }
-        //---------------------------------------------------------------------
-        public override void Run()
-        {
-            base.Run();
-        }
-        //---------------------------------------------------------------------
-        // Does not seem to be used
-        /*public void AddLittersAndCheckResprouting(object sender, Landis.Library.AgeOnlyCohorts.DeathEventArgs eventArgs)
-        {
-            if (eventArgs.DisturbanceType != null)
-            {
-                ActiveSite site = eventArgs.Site;
-                Disturbed[site] = true;
-
-                if (eventArgs.DisturbanceType.IsMemberOf("disturbance:fire"))
-                    Reproduction.CheckForPostFireRegen(eventArgs.Cohort, site);
-                else
-                    Reproduction.CheckForResprouting(eventArgs.Cohort, site);
-            }
-        }*/
-        //---------------------------------------------------------------------
-        // This is a Delegate method to base succession.
-        // Not used within PnET-Succession
-        public bool SufficientResources(ISpecies species, ActiveSite site)
-        {
-            return true;
-        }
-        //---------------------------------------------------------------------
-        /// <summary>
-        /// Determines if a species can establish on a site.
-        /// This is a Delegate method to base succession.
-        /// </summary>
-        public bool Establish(ISpecies species, ActiveSite site)
-        {
-            ISpeciesPnET spc = PlugIn.SpeciesPnET[species];
-
-            bool Establish = SiteVars.SiteCohorts[site].EstablishmentProbability.HasEstablished(spc);
-            return Establish;
-        }
-        //---------------------------------------------------------------------
-        /// <summary>
-        /// Determines if a species can be planted on a site (all conditions are satisfied).
-        /// This is a Delegate method to base succession.
-        /// </summary>
-        public bool PlantingEstablish(ISpecies species, ActiveSite site)
-        {
-            return true;
-        }
-        //---------------------------------------------------------------------
-
-        //---------------------------------------------------------------------
-        /// <summary>
-        /// Reads the initial communities map, finds all unique site keys, and sets aside sites to process first and second
-        /// </summary>
-        private void ProcessInitialCommunitiesMap(string initialCommunitiesMap, 
-            Landis.Library.InitialCommunities.IDataset communities, ref List<ActiveSite> processFirst,
-            ref List<ActiveSite> processSecond)
-        {
-            IInputRaster<uintPixel> map = ModelCore.OpenRaster<uintPixel>(initialCommunitiesMap);
-            Dictionary<uint, ActiveSite> uniqueKeys = new Dictionary<uint, ActiveSite>();
-
-            using (map)
-            {
-                uintPixel pixel = map.BufferPixel;
-                foreach (Site site in ModelCore.Landscape.AllSites)
-                {
-                    map.ReadBufferPixel();
-                    uint mapCode = pixel.MapCode.Value;
-                    if (!site.IsActive)
-                        continue;
-
-                    ActiveSite activeSite = (ActiveSite)site;
-                    var initialCommunity = communities.Find(mapCode);
-                    if (initialCommunity == null)
-                    {
-                        throw new ApplicationException(string.Format("Unknown map code for initial community: {0}", mapCode));
-                    }
-
-                    sitesAndCommunities.Add(activeSite, initialCommunity);
-                    uint key = SiteCohorts.ComputeKey((ushort)initialCommunity.MapCode, Globals.ModelCore.Ecoregion[site].MapCode);
-
-                    if (!uniqueKeys.ContainsKey(key))
-                    {
-                        uniqueKeys.Add(key, activeSite);
-                        processFirst.Add(activeSite);
-                    }
-                    else
-                    {
-                        processSecond.Add(activeSite);
-                    }
-
-                    if (!allKeys.ContainsKey(activeSite))
-                    {
-                        allKeys.Add(activeSite, key);
-                    }
-                }
-            }
-        }
-        //---------------------------------------------------------------------
-    }
-}
-
-
+//  Authors:    Arjan de Bruijn
+//              Brian R. Miranda
+
+// John McNabb: (02.04.2019)
+//
+//  Summary of changes to allow the climate library to be used with PnET-Succession:
+//   (1) Added ClimateRegionData class based on that of NECN to hold the climate library data. This is Initialized by a call
+//       to InitialClimateLibrary() in Plugin.Initialize().
+//   (2) Modified EcoregionPnET to add GetClimateRegionData() which grabs climate data from ClimateRegionData.  This uses an intermediate
+//       MonthlyClimateRecord instance which is similar to ObservedClimate.
+//       MonthlyClimateRecord instance which is similar to ObservedClimate.
+//   (3) Added ClimateRegionPnETVariables class which is a copy of the EcoregionPnETVariables class which uses MonthlyClimateRecord rather than
+//       ObserverdClimate. I had hoped to use the same class, but the definition of IObservedClimate prevents MonthlyClimateRecord from implementing it.
+//       IMPORTANT NOTE: The climate library precipation is in cm/month, so that it is converted to mm/month in MonthlyClimateRecord.
+//   (4) Modified Plugin.AgeCohorts() and SiteCohorts.SiteCohorts() to call either EcoregionPnET.GetClimateRegoinData() or EcoregionPnET.GetData()
+//       depending on whether the climate library is enabled.
+
+//   Enabling the climate library with PnET:
+//   (1) Indicate the climate library configuration file in the 'PnET-succession' configuration file using the 'ClimateConfigFile' parameter, e.g.
+//        ClimateConfigFile	"./climate-generator-baseline.txt"
+//
+//   NOTE: Use of the climate library is OPTIONAL.  If the 'ClimateConfigFile' parameter is missing (or commented-out) of the 'PnET-succession'
+//   configuration file, then PnET reverts to using climate data as specified by the 'ClimateFileName' column in the 'EcoregionParameters' file
+//   given in the 'PnET-succession' configuration file.
+//
+//   NOTE: This uses a version (v4?) of the climate library that exposes AnnualClimate_Monthly.MonthlyOzone[] and .MonthlyCO2[].
+
+using Landis.Core;
+using Landis.Library.InitialCommunities;
+using Landis.Library.PnETCohorts;
+using Landis.Library.Succession;
+using Landis.SpatialModeling;
+using Landis.Library.Climate;
+using System;
+using System.Collections.Generic;
+using System.Linq;
+using System.Threading.Tasks;
+using System.Diagnostics;
+
+
+namespace Landis.Extension.Succession.BiomassPnET
+{
+    public class PlugIn  : Landis.Library.Succession.ExtensionBase 
+    {
+        public static SpeciesPnET SpeciesPnET;
+        public static DateTime Date;
+        public static ICore ModelCore;
+        private static DateTime StartDate;
+        private static Dictionary<ActiveSite, string> SiteOutputNames;
+        public static float FTimeStep;
+        public static bool UsingClimateLibrary;
+        private Dictionary<ActiveSite, ICommunity> sitesAndCommunities;
+        public static string InitialCommunitiesSpinup;
+        public static int CohortBinSize;
+        public static int ParallelThreads;
+        private static readonly object threadLock = new object();
+        private Dictionary<ActiveSite, uint> allKeys;
+        public static float MinFolRatioFactor;
+
+        MyClock m = null;
+        //---------------------------------------------------------------------
+        public void DeathEvent(object sender, Landis.Library.PnETCohorts.DeathEventArgs eventArgs)
+        {
+            ExtensionType disturbanceType = eventArgs.DisturbanceType;
+            if (disturbanceType != null)
+            {
+                ActiveSite site = eventArgs.Site;
+                if (disturbanceType.IsMemberOf("disturbance:fire"))
+                    Reproduction.CheckForPostFireRegen(eventArgs.Cohort, site);
+                else
+                    Reproduction.CheckForResprouting(eventArgs.Cohort, site);
+            }
+        }
+        //---------------------------------------------------------------------
+        string PnETDefaultsFolder
+        {
+            get
+            {
+                return System.IO.Path.Combine(System.IO.Path.GetDirectoryName(System.Reflection.Assembly.GetExecutingAssembly().Location), "Defaults");
+            }
+        }
+        //---------------------------------------------------------------------
+        public PlugIn()
+            : base(Names.ExtensionName)
+        {
+            LocalOutput.PNEToutputsites = Names.PNEToutputsites;
+
+            // The number of thread workers to use in succession routines that have been optimized. Should
+            // more or less match the number of cores in the computer thats running LANDIS-II's processor
+            //this.ThreadCount = 3;
+            //this.ThreadCount = 1;
+
+            allKeys = new Dictionary<ActiveSite, uint>();
+            sitesAndCommunities = new Dictionary<ActiveSite, ICommunity>();
+        }
+        //---------------------------------------------------------------------
+        public override void LoadParameters(string InputParameterFile, ICore mCore)
+        {
+            ModelCore = mCore;
+
+            Names.parameters.Add(Names.ExtensionName, new Parameter<string>(Names.ExtensionName, InputParameterFile));
+
+            //-------------PnET-Succession input files
+            Dictionary<string, Parameter<string>> InputParameters = Names.LoadTable(Names.ExtensionName, Names.AllNames, null, true);
+            InputParameters.ToList().ForEach(x => Names.parameters.Add(x.Key, x.Value));
+
+            //-------------Read Species parameters input file
+            List<string> SpeciesNames = PlugIn.ModelCore.Species.ToList().Select(x => x.Name).ToList();
+            List<string> SpeciesPars = SpeciesPnET.ParameterNames;
+            SpeciesPars.Add(Names.PnETSpeciesParameters);
+            Dictionary<string, Parameter<string>> speciesparameters = Names.LoadTable(Names.PnETSpeciesParameters, SpeciesNames, SpeciesPars);
+            foreach (string key in speciesparameters.Keys)
+            {
+                if (Names.parameters.ContainsKey(key)) throw new System.Exception("Parameter " + key + " was provided twice");
+            }
+            speciesparameters.ToList().ForEach(x => Names.parameters.Add(x.Key, x.Value));
+
+            //-------------Ecoregion parameters
+            List<string> EcoregionNames = PlugIn.ModelCore.Ecoregions.ToList().Select(x => x.Name).ToList();
+            List<string> EcoregionParameters = EcoregionData.ParameterNames;
+            Dictionary<string, Parameter<string>> ecoregionparameters = Names.LoadTable(Names.EcoregionParameters, EcoregionNames, EcoregionParameters);
+            foreach (string key in ecoregionparameters.Keys)
+            {
+                if (Names.parameters.ContainsKey(key)) throw new System.Exception("Parameter "+ key +" was provided twice");
+            }
+            ecoregionparameters.ToList().ForEach(x => Names.parameters.Add(x.Key, x.Value));
+
+            //-------------DisturbanceReductionsParameterFile
+            Parameter<string> DisturbanceReductionsParameterFile;
+            if (Names.TryGetParameter(Names.DisturbanceReductions, out DisturbanceReductionsParameterFile))
+            {
+                Allocation.Initialize(DisturbanceReductionsParameterFile.Value, Names.parameters);
+                Cohort.AgeOnlyDeathEvent += DisturbanceReductions.Events.CohortDied;
+            }
+             
+            //---------------SaxtonAndRawlsParameterFile
+            if (Names.parameters.ContainsKey(PressureHeadSaxton_Rawls.SaxtonAndRawlsParameters) == false)
+            {
+                Parameter<string> SaxtonAndRawlsParameterFile = new Parameter<string>(PressureHeadSaxton_Rawls.SaxtonAndRawlsParameters, (string)PnETDefaultsFolder + "\\SaxtonAndRawlsParameters.txt");
+                Names.parameters.Add(PressureHeadSaxton_Rawls.SaxtonAndRawlsParameters, SaxtonAndRawlsParameterFile);
+            }
+            Dictionary<string, Parameter<string>> SaxtonAndRawlsParameters = Names.LoadTable(PressureHeadSaxton_Rawls.SaxtonAndRawlsParameters, null, PressureHeadSaxton_Rawls.ParameterNames);
+            foreach (string key in SaxtonAndRawlsParameters.Keys)
+            {
+                if (Names.parameters.ContainsKey(key)) throw new System.Exception("Parameter " + key + " was provided twice");
+            }
+            SaxtonAndRawlsParameters.ToList().ForEach(x => Names.parameters.Add(x.Key, x.Value));
+
+            //--------------PnETGenericParameterFile
+            //----------See if user supplied overwriting default parameters
+            List<string> RowLabels = new List<string>(Names.AllNames);
+            RowLabels.AddRange(SpeciesPnET.ParameterNames); 
+
+            if (Names.parameters.ContainsKey(Names.PnETGenericParameters))
+            {
+                Dictionary<string, Parameter<string>> genericparameters = Names.LoadTable(Names.PnETGenericParameters,  RowLabels, null, true);
+                foreach (KeyValuePair<string, Parameter<string>> par in genericparameters)
+                {
+                    if (Names.parameters.ContainsKey(par.Key)) throw new System.Exception("Parameter " + par.Key + " was provided twice");
+                    Names.parameters.Add(par.Key, par.Value);
+                }
+            }
+
+            //----------Load in default parameters to fill the gaps
+            Parameter<string> PnETGenericDefaultParameterFile = new Parameter<string>(Names.PnETGenericDefaultParameters, (string)PnETDefaultsFolder + "\\PnETGenericDefaultParameters.txt");
+            Names.parameters.Add(Names.PnETGenericDefaultParameters, PnETGenericDefaultParameterFile);
+            Dictionary<string, Parameter<string>> genericdefaultparameters = Names.LoadTable(Names.PnETGenericDefaultParameters, RowLabels, null, true);
+
+            foreach (KeyValuePair<string, Parameter<string>> par in genericdefaultparameters)
+            {
+                if (Names.parameters.ContainsKey(par.Key) == false)
+                {
+                    Names.parameters.Add(par.Key, par.Value);
+                }
+            }
+
+            SiteOutputNames = new Dictionary<ActiveSite, string>();
+            Parameter<string> OutputSitesFile;
+            if (Names.TryGetParameter(LocalOutput.PNEToutputsites, out OutputSitesFile))
+            {
+                Dictionary<string, Parameter<string>> outputfiles = Names.LoadTable(LocalOutput.PNEToutputsites, null, AssignOutputFiles.ParameterNames.AllNames, true);
+                AssignOutputFiles.MapCells(outputfiles, ref SiteOutputNames);
+            }
+        }
+        //---------------------------------------------------------------------
+        public override void Initialize()
+        {
+            PlugIn.ModelCore.UI.WriteLine("Initializing " + Names.ExtensionName + " version " + typeof(PlugIn).Assembly.GetName().Version);
+            Cohort.DeathEvent += DeathEvent;
+            Globals.InitializeCore(ModelCore, ((Parameter<ushort>)Names.GetParameter(Names.IMAX)).Value);
+            EcoregionData.Initialize();
+            SiteVars.Initialize();
+
+            Landis.Utilities.Directory.EnsureExists("output");
+
+            Timestep = ((Parameter<int>)Names.GetParameter(Names.Timestep)).Value;
+            Parameter<string> CohortBinSizeParm = null;
+            if (Names.TryGetParameter(Names.CohortBinSize, out CohortBinSizeParm))
+            {
+                if (Int32.TryParse(CohortBinSizeParm.Value, out CohortBinSize))
+                {
+                    if(CohortBinSize < Timestep)
+                    {
+                        throw new System.Exception("CohortBinSize cannot be smaller than Timestep.");
+                    }
+                    else
+                        PlugIn.ModelCore.UI.WriteLine("Succession timestep = " + Timestep + "; CohortBinSize = " + CohortBinSize + ".");
+                }
+                else
+                {
+                    throw new System.Exception("CohortBinSize is not an integer value.");
+                }
+            }
+            else
+                CohortBinSize = Timestep;
+
+            string Parallel = ((Parameter<string>)Names.GetParameter(Names.Parallel)).Value;
+            if (Parallel == "false")
+            {
+                ParallelThreads = 1;
+                PlugIn.ModelCore.UI.WriteLine("  MaxParallelThreads = " + ParallelThreads.ToString() + ".");
+            }
+            else if (Parallel == "true")
+            {
+                ParallelThreads = -1;
+                PlugIn.ModelCore.UI.WriteLine("  MaxParallelThreads determined by system.");
+            }
+            else
+            {
+                if (Int32.TryParse(Parallel, out ParallelThreads))
+                {
+                    if (ParallelThreads < 1)
+                    {
+                        throw new System.Exception("Parallel cannot be < 1.");
+                    }
+                    else
+                    {
+                        PlugIn.ModelCore.UI.WriteLine("  MaxParallelThreads = " + ParallelThreads.ToString() + ".");
+                    }
+                }else
+                {
+                    throw new System.Exception("Parallel must be 'true', 'false' or an integer >= 1.");
+                }
+            }
+            this.ThreadCount = ParallelThreads;
+
+            FTimeStep = 1.0F / Timestep;
+
+            //Latitude = ((Parameter<float>)PlugIn.GetParameter(Names.Latitude, 0, 90)).Value; // Now an ecoregion parameter
+
+            ObservedClimate.Initialize();
+            SpeciesPnET = new SpeciesPnET();
+            Landis.Library.PnETCohorts.SpeciesParameters.LoadParameters(SpeciesPnET);
+
+            Hydrology.Initialize();
+            SiteCohorts.Initialize();
+            string PARunits = ((Parameter<string>)Names.GetParameter(Names.PARunits)).Value;
+            if (PARunits != "umol" && PARunits != "W/m2")
+            {
+                throw new System.Exception("PARunits are not 'umol' or 'W/m2'.");
+            }
+            InitializeClimateLibrary(); // John McNabb: initialize climate library after EcoregionPnET has been initialized
+            //EstablishmentProbability.Initialize(Timestep);  // Not used
+
+            // Initialize Reproduction routines:
+            Reproduction.SufficientResources = SufficientResources;
+            Reproduction.Establish = Establish;
+            Reproduction.AddNewCohort = AddNewCohort;
+            Reproduction.MaturePresent = MaturePresent;
+            Reproduction.PlantingEstablish = PlantingEstablish;
+            SeedingAlgorithms SeedAlgorithm = (SeedingAlgorithms)Enum.Parse(typeof(SeedingAlgorithms), Names.parameters["SeedingAlgorithm"].Value);
+            base.Initialize(ModelCore, SeedAlgorithm);
+             
+            StartDate = new DateTime(((Parameter<int>)Names.GetParameter(Names.StartYear)).Value, 1, 15);
+
+            PlugIn.ModelCore.UI.WriteLine("Spinning up biomass or reading from maps...");
+
+            string InitialCommunitiesTXTFile = Names.GetParameter(Names.InitialCommunities).Value;
+            string InitialCommunitiesMapFile = Names.GetParameter(Names.InitialCommunitiesMap).Value;
+            InitialCommunitiesSpinup = Names.GetParameter(Names.InitialCommunitiesSpinup).Value;
+            MinFolRatioFactor = ((Parameter<float>)Names.GetParameter(Names.MinFolRatioFactor,0,float.MaxValue)).Value;
+            Parameter<string> LitterMapFile;
+            bool litterMapFile = Names.TryGetParameter(Names.LitterMap, out LitterMapFile);
+            Parameter<string> WoodyDebrisMapFile;
+            bool woodyDebrisMapFile = Names.TryGetParameter(Names.WoodyDebrisMap, out WoodyDebrisMapFile);
+            InitializeSites(InitialCommunitiesTXTFile, InitialCommunitiesMapFile, ModelCore);
+            if(litterMapFile)
+                MapReader.ReadLitterFromMap(LitterMapFile.Value);
+            if(woodyDebrisMapFile)
+                MapReader.ReadWoodyDebrisFromMap(WoodyDebrisMapFile.Value);
+
+            // Convert PnET cohorts to biomasscohorts
+            ISiteVar<Landis.Library.BiomassCohorts.ISiteCohorts> biomassCohorts = PlugIn.ModelCore.Landscape.NewSiteVar<Landis.Library.BiomassCohorts.ISiteCohorts>();
+            
+            foreach (ActiveSite site in PlugIn.ModelCore.Landscape)
+            {
+                biomassCohorts[site] = SiteVars.SiteCohorts[site];
+                
+                if (SiteVars.SiteCohorts[site] != null && biomassCohorts[site] == null)
+                {
+                    throw new System.Exception("Cannot convert PnET SiteCohorts to biomass site cohorts");
+                }
+            }
+            ModelCore.RegisterSiteVar(biomassCohorts, "Succession.BiomassCohorts");
+
+            ISiteVar<Landis.Library.AgeOnlyCohorts.ISiteCohorts> AgeCohortSiteVar = PlugIn.ModelCore.Landscape.NewSiteVar<Landis.Library.AgeOnlyCohorts.ISiteCohorts>();
+            ISiteVar<ISiteCohorts> PnETCohorts = PlugIn.ModelCore.Landscape.NewSiteVar<ISiteCohorts>();
+
+            foreach (ActiveSite site in PlugIn.ModelCore.Landscape)
+            {
+                AgeCohortSiteVar[site] = SiteVars.SiteCohorts[site];
+                PnETCohorts[site] = SiteVars.SiteCohorts[site];
+                SiteVars.FineFuels[site] = SiteVars.Litter[site].Mass;
+                IEcoregionPnET ecoregion = EcoregionData.GetPnETEcoregion(PlugIn.ModelCore.Ecoregion[site]);
+                IHydrology hydrology = new Hydrology(ecoregion.FieldCap);
+                SiteVars.PressureHead[site] = hydrology.GetPressureHead(ecoregion);
+                if (UsingClimateLibrary)
+                {
+                    SiteVars.ExtremeMinTemp[site] = ((float)Enumerable.Min(Climate.Future_MonthlyData[Climate.Future_MonthlyData.Keys.Min()][ecoregion.Index].MonthlyTemp) - (float)(3.0 * ecoregion.WinterSTD));  
+                }
+                else
+                {
+                    SiteVars.ExtremeMinTemp[site] = 999;
+                }
+            }
+
+            ModelCore.RegisterSiteVar(AgeCohortSiteVar, "Succession.AgeCohorts");
+            ModelCore.RegisterSiteVar(PnETCohorts, "Succession.CohortsPnET");
+        }
+        //---------------------------------------------------------------------
+        /// <summary>This must be called after EcoregionPnET.Initialize() has been called</summary>
+        private void InitializeClimateLibrary()
+        {
+            // John McNabb: initialize ClimateRegionData after initializing EcoregionPnet
+            Parameter<string> climateLibraryFileName;
+            UsingClimateLibrary = Names.TryGetParameter(Names.ClimateConfigFile, out climateLibraryFileName);
+            if (UsingClimateLibrary)
+            {
+                PlugIn.ModelCore.UI.WriteLine($"Using climate library: {climateLibraryFileName.Value}.");
+                Climate.Initialize(climateLibraryFileName.Value, false, ModelCore);
+                ClimateRegionData.Initialize();
+            }
+            else
+            {
+                PlugIn.ModelCore.UI.WriteLine($"Using climate files in ecoregion parameters: {Names.parameters["EcoregionParameters"].Value}.");
+            }
+
+            string PARunits = ((Parameter<string>)Names.GetParameter(Names.PARunits)).Value;
+
+            if (PARunits == "umol")
+            {
+                PlugIn.ModelCore.UI.WriteLine("Using PAR units of umol/m2/s.");
+            }
+            else if(PARunits == "W/m2")
+            {
+                PlugIn.ModelCore.UI.WriteLine("Using PAR units of W/m2.");
+            }else
+            {
+                throw new ApplicationException(string.Format("PARunits units are not 'umol' or 'W/m2'"));
+            }
+        }
+        //---------------------------------------------------------------------
+        public void AddNewCohort(ISpecies species, ActiveSite site, string reproductionType)
+        {
+            ISpeciesPnET spc = SpeciesPnET[species];
+            bool addCohort = true;
+            if (SiteVars.SiteCohorts[site].cohorts.ContainsKey(species))
+            {
+                // This should deliver only one KeyValuePair
+                KeyValuePair<ISpecies, List<Cohort>> i = new List<KeyValuePair<ISpecies, List<Cohort>>>(SiteVars.SiteCohorts[site].cohorts.Where(o => o.Key == species))[0];
+                List<Cohort> Cohorts = new List<Cohort>(i.Value.Where(o => o.Age < CohortBinSize));
+                if (Cohorts.Count() > 0)
+                {
+                    addCohort = false;
+                }
+            }
+            bool addSiteOutput = false;
+            addSiteOutput = (SiteOutputNames.ContainsKey(site) && addCohort);
+            Cohort cohort = new Cohort(species, spc, (ushort)Date.Year, (addSiteOutput) ? SiteOutputNames[site] : null);
+            
+            addCohort = SiteVars.SiteCohorts[site].AddNewCohort(cohort);
+
+            if (addCohort)
+            {
+                if (reproductionType == "plant")
+                {
+                    if (!SiteVars.SiteCohorts[site].SpeciesEstablishedByPlant.Contains(species))
+                        SiteVars.SiteCohorts[site].SpeciesEstablishedByPlant.Add(species);
+                }
+                else if (reproductionType == "serotiny")
+                {
+                    if (!SiteVars.SiteCohorts[site].SpeciesEstablishedBySerotiny.Contains(species))
+                        SiteVars.SiteCohorts[site].SpeciesEstablishedBySerotiny.Add(species);
+                }
+                else if (reproductionType == "resprout")
+                {
+                    if (!SiteVars.SiteCohorts[site].SpeciesEstablishedByResprout.Contains(species))
+                        SiteVars.SiteCohorts[site].SpeciesEstablishedByResprout.Add(species);
+                }
+                else if (reproductionType == "seed")
+                {
+                    if (!SiteVars.SiteCohorts[site].SpeciesEstablishedBySeed.Contains(species))
+                        SiteVars.SiteCohorts[site].SpeciesEstablishedBySeed.Add(species);
+                }
+
+                // Recalculate BiomassLayerProp for layer 0 after adding new cohort?? Should only apply to biomass
+            }
+        }
+        //---------------------------------------------------------------------
+        public bool MaturePresent(ISpecies species, ActiveSite site)
+        {
+            bool IsMaturePresent = SiteVars.SiteCohorts[site].IsMaturePresent(species);
+            return IsMaturePresent;
+        }
+        //---------------------------------------------------------------------
+        protected override void InitializeSite(ActiveSite site)//,ICommunity initialCommunity)
+        {
+            lock (threadLock)
+            {
+                if (m == null)
+                {
+                    m = new MyClock(PlugIn.ModelCore.Landscape.ActiveSiteCount);
+                }
+
+                m.Next();
+                m.WriteUpdate();
+            }
+
+            uint key = 0;
+            allKeys.TryGetValue(site, out key);
+            ICommunity initialCommunity = null;
+
+            if (!sitesAndCommunities.TryGetValue(site, out initialCommunity))
+            {
+                throw new ApplicationException(string.Format("Unable to retrieve initialCommunity for site: {0}", site.Location.Row + "," + site.Location.Column));
+            }
+
+            if (!SiteCohorts.InitialSitesContainsKey(key))
+            {
+                // Create new sitecohorts from scratch
+                SiteVars.SiteCohorts[site] = new SiteCohorts(StartDate, site, initialCommunity, UsingClimateLibrary, PlugIn.InitialCommunitiesSpinup, MinFolRatioFactor, SiteOutputNames.ContainsKey(site) ? SiteOutputNames[site] : null);
+            }
+            else
+            {
+                // Create new sitecohorts using initialcommunities data
+                SiteVars.SiteCohorts[site] = new SiteCohorts(StartDate, site, initialCommunity, SiteOutputNames.ContainsKey(site) ? SiteOutputNames[site] : null);
+            }
+        }
+        //---------------------------------------------------------------------
+        public override void InitializeSites(string initialCommunitiesText, string initialCommunitiesMap, ICore modelCore)
+        {
+            ModelCore.UI.WriteLine("   Loading initial communities from file \"{0}\" ...", initialCommunitiesText);
+            Landis.Library.InitialCommunities.DatasetParser parser = new Landis.Library.InitialCommunities.DatasetParser(CohortBinSize, ModelCore.Species);
+
+            //Landis.Library.InitialCommunities.DatasetParser parser = new Landis.Library.InitialCommunities.DatasetParser(Timestep, ModelCore.Species);
+            Landis.Library.InitialCommunities.IDataset communities = Landis.Data.Load<Landis.Library.InitialCommunities.IDataset>(initialCommunitiesText, parser);
+
+            List<ActiveSite> processFirst = new List<ActiveSite>();
+            List<ActiveSite> processSecond = new List<ActiveSite>();
+
+            ModelCore.UI.WriteLine("   Reading initial communities map \"{0}\" ...", initialCommunitiesMap);
+            ProcessInitialCommunitiesMap(initialCommunitiesMap, communities, ref processFirst, ref processSecond);
+
+            if (this.ThreadCount != 1)
+            {
+                // Handle creation of initial community sites first
+                Parallel.ForEach(processFirst, new ParallelOptions { MaxDegreeOfParallelism = this.ThreadCount }, site =>
+                {
+                    InitializeSite(site);
+                });
+
+                Parallel.ForEach(processSecond, new ParallelOptions { MaxDegreeOfParallelism = this.ThreadCount }, site =>
+                {
+                    InitializeSite(site);
+                });
+            }
+            else
+            {
+                // First, process sites so that the initial communities are set up
+                foreach (ActiveSite site in processFirst)
+                {
+                    InitializeSite(site);
+                }
+
+                foreach (ActiveSite site in processSecond)
+                {
+                    InitializeSite((ActiveSite)site);
+                }
+            }
+        }
+        //---------------------------------------------------------------------
+        protected override void AgeCohorts(ActiveSite site,
+                                            ushort years,
+                                            int? successionTimestep)                                            
+        {
+            // Date starts at 1/15/Year
+            DateTime date = new DateTime(PlugIn.StartDate.Year + PlugIn.ModelCore.CurrentTime - Timestep, 1, 15);
+
+            DateTime EndDate = date.AddYears(years);
+
+            IEcoregionPnET ecoregion_pnet = EcoregionData.GetPnETEcoregion(PlugIn.ModelCore.Ecoregion[site]);
+
+            List<IEcoregionPnETVariables> climate_vars = UsingClimateLibrary ? EcoregionData.GetClimateRegionData(ecoregion_pnet, date, EndDate, Climate.Phase.Future_Climate) : EcoregionData.GetData(ecoregion_pnet, date, EndDate);
+
+            SiteVars.SiteCohorts[site].Grow(climate_vars);
+            SiteVars.SiteCohorts[site].DisturbanceTypesReduced.Clear();
+
+            Date = EndDate;
+        }
+        //---------------------------------------------------------------------
+        // Required function - not used within PnET-Succession
+        public override byte ComputeShade(ActiveSite site)
+        {
+            return 0;
+        }
+        //---------------------------------------------------------------------
+        public override void Run()
+        {
+            base.Run();
+        }
+        //---------------------------------------------------------------------
+        // Does not seem to be used
+        /*public void AddLittersAndCheckResprouting(object sender, Landis.Library.AgeOnlyCohorts.DeathEventArgs eventArgs)
+        {
+            if (eventArgs.DisturbanceType != null)
+            {
+                ActiveSite site = eventArgs.Site;
+                Disturbed[site] = true;
+
+                if (eventArgs.DisturbanceType.IsMemberOf("disturbance:fire"))
+                    Reproduction.CheckForPostFireRegen(eventArgs.Cohort, site);
+                else
+                    Reproduction.CheckForResprouting(eventArgs.Cohort, site);
+            }
+        }*/
+        //---------------------------------------------------------------------
+        // This is a Delegate method to base succession.
+        // Not used within PnET-Succession
+        public bool SufficientResources(ISpecies species, ActiveSite site)
+        {
+            return true;
+        }
+        //---------------------------------------------------------------------
+        /// <summary>
+        /// Determines if a species can establish on a site.
+        /// This is a Delegate method to base succession.
+        /// </summary>
+        public bool Establish(ISpecies species, ActiveSite site)
+        {
+            ISpeciesPnET spc = PlugIn.SpeciesPnET[species];
+
+            bool Establish = SiteVars.SiteCohorts[site].EstablishmentProbability.HasEstablished(spc);
+            return Establish;
+        }
+        //---------------------------------------------------------------------
+        /// <summary>
+        /// Determines if a species can be planted on a site (all conditions are satisfied).
+        /// This is a Delegate method to base succession.
+        /// </summary>
+        public bool PlantingEstablish(ISpecies species, ActiveSite site)
+        {
+            return true;
+        }
+        //---------------------------------------------------------------------
+
+        //---------------------------------------------------------------------
+        /// <summary>
+        /// Reads the initial communities map, finds all unique site keys, and sets aside sites to process first and second
+        /// </summary>
+        private void ProcessInitialCommunitiesMap(string initialCommunitiesMap, 
+            Landis.Library.InitialCommunities.IDataset communities, ref List<ActiveSite> processFirst,
+            ref List<ActiveSite> processSecond)
+        {
+            IInputRaster<uintPixel> map = ModelCore.OpenRaster<uintPixel>(initialCommunitiesMap);
+            Dictionary<uint, ActiveSite> uniqueKeys = new Dictionary<uint, ActiveSite>();
+
+            using (map)
+            {
+                uintPixel pixel = map.BufferPixel;
+                foreach (Site site in ModelCore.Landscape.AllSites)
+                {
+                    map.ReadBufferPixel();
+                    uint mapCode = pixel.MapCode.Value;
+                    if (!site.IsActive)
+                        continue;
+
+                    ActiveSite activeSite = (ActiveSite)site;
+                    var initialCommunity = communities.Find(mapCode);
+                    if (initialCommunity == null)
+                    {
+                        throw new ApplicationException(string.Format("Unknown map code for initial community: {0}", mapCode));
+                    }
+
+                    sitesAndCommunities.Add(activeSite, initialCommunity);
+                    uint key = SiteCohorts.ComputeKey((ushort)initialCommunity.MapCode, Globals.ModelCore.Ecoregion[site].MapCode);
+
+                    if (!uniqueKeys.ContainsKey(key))
+                    {
+                        uniqueKeys.Add(key, activeSite);
+                        processFirst.Add(activeSite);
+                    }
+                    else
+                    {
+                        processSecond.Add(activeSite);
+                    }
+
+                    if (!allKeys.ContainsKey(activeSite))
+                    {
+                        allKeys.Add(activeSite, key);
+                    }
+                }
+            }
+        }
+        //---------------------------------------------------------------------
+    }
+}
+
+