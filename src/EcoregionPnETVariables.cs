--- conflicted
+++ resolved
@@ -304,16 +304,12 @@
 
             // CO2 effect on growth
             float delamax = 1 + ((ArelElev - Arel350) / Arel350);
-<<<<<<< HEAD
+            speciespnetvars.DelAmax = delamax;
 
             // Foliar reduction due to ozone pollution
             //DocumentO3FolRed(spc);
             speciespnetvars.O3_FolRed = FolO3Red(climate_dataset.O3, spc.O3TotalFolLoss, spc.O3RespPwr);
              
-=======
-            speciespnetvars.DelAmax = delamax;
-
->>>>>>> 9570eb70
             // CO2 effect on photosynthesis
             // Calculate CO2 effect on conductance and set slope and intercept for A-gs relationship
             //float Ci = climate_dataset.CO2 * (1 - cicaRatio);
@@ -324,7 +320,6 @@
             //_gsInt = (float)((0.4656 * delamax) - 0.9701);
 
             //DWUE determined from CO2 effects on conductance
-<<<<<<< HEAD
             //float wue = (spc.WUEcnst / VPD) * (1 + 1 - Delgs);    
 
             // M. Kubiske method for wue calculation:  Improved methods for calculating WUE and Transpiration in PnET.
@@ -333,13 +328,6 @@
             speciespnetvars.JCO2 = JCO2;
             float JH2O = (float) (0.239 *((VPD/(8314.47 *(climate_dataset.Tmin + 273)))));
             speciespnetvars.JH2O = JH2O;
-=======
-            float wue = (spc.WUEcnst / VPD) * (1 + 1 - Delgs);
-            speciespnetvars.WUE = wue;
-              
-            // water use efficiency in a co2 enriched atmosphere
-            //speciespnetvars.WUE_CO2_corr = wue / delamax;
->>>>>>> 9570eb70
 
             float wue = (JCO2/ JH2O)*(44/18);  //44=mol wt CO2; 18=mol wt H2O; constant =2.44444444444444
 
