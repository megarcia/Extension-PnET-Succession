LandisData   Extension

Name         "PnET-Succession"
<<<<<<< HEAD
Version      "3.3 (alpha release 4)"
=======
Version      "3.3 (alpha release 3)"
>>>>>>> 3c534f9b
Type         succession
Assembly     Landis.Extension.Succession.BiomassPnET-v3
Class        Landis.Extension.Succession.BiomassPnET.PlugIn
Description  "PnET Succession with climate library"
CoreVersion  7.0<|MERGE_RESOLUTION|>--- conflicted
+++ resolved
@@ -1,11 +1,7 @@
 LandisData   Extension
 
 Name         "PnET-Succession"
-<<<<<<< HEAD
-Version      "3.3 (alpha release 4)"
-=======
-Version      "3.3 (alpha release 3)"
->>>>>>> 3c534f9b
+Version      "3.3 (alpha release 5)"
 Type         succession
 Assembly     Landis.Extension.Succession.BiomassPnET-v3
 Class        Landis.Extension.Succession.BiomassPnET.PlugIn
