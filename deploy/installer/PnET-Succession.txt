--- conflicted
+++ resolved
@@ -1,13 +1,10 @@
 LandisData   Extension
 
 Name         "PnET-Succession"
-<<<<<<< HEAD
 Version      "3.4 (beta release 1)"
-=======
-Version      "3.2 (for LU+)"
->>>>>>> 3038aef1
 Type         succession
-Assembly     Landis.Extension.Succession.BiomassPnET-v3-LU
+Assembly     Landis.Extension.Succession.BiomassPnET-v3
+
 Class        Landis.Extension.Succession.BiomassPnET.PlugIn
 Description  "PnET Succession with climate library"
 CoreVersion  7.0