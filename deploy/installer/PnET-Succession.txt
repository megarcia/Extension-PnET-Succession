LandisData   Extension

Name         "PnET-Succession"
<<<<<<< HEAD
Version      "3.3 (alpha release 7)"
=======
Version      "3.4 (beta release 1)"
>>>>>>> 8d87c57a
Type         succession
Assembly     Landis.Extension.Succession.BiomassPnET-v3
Class        Landis.Extension.Succession.BiomassPnET.PlugIn
Description  "PnET Succession with climate library"
CoreVersion  7.0<|MERGE_RESOLUTION|>--- conflicted
+++ resolved
@@ -1,11 +1,7 @@
 LandisData   Extension
 
 Name         "PnET-Succession"
-<<<<<<< HEAD
-Version      "3.3 (alpha release 7)"
-=======
 Version      "3.4 (beta release 1)"
->>>>>>> 8d87c57a
 Type         succession
 Assembly     Landis.Extension.Succession.BiomassPnET-v3
 Class        Landis.Extension.Succession.BiomassPnET.PlugIn
