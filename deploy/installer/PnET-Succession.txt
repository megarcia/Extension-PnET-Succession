LandisData   Extension

Name         "PnET-Succession"
<<<<<<< HEAD
Version      "3.4 (official release)"
=======
Version      "3.5 (beta release 13)"
>>>>>>> e599372d
Type         succession
Assembly     Landis.Extension.Succession.BiomassPnET-v3

Class        Landis.Extension.Succession.BiomassPnET.PlugIn
Description  "PnET Succession with permafrost"
CoreVersion  7.0<|MERGE_RESOLUTION|>--- conflicted
+++ resolved
@@ -1,11 +1,7 @@
 LandisData   Extension
 
 Name         "PnET-Succession"
-<<<<<<< HEAD
-Version      "3.4 (official release)"
-=======
 Version      "3.5 (beta release 13)"
->>>>>>> e599372d
 Type         succession
 Assembly     Landis.Extension.Succession.BiomassPnET-v3
 
